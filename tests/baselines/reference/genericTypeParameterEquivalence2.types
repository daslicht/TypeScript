=== tests/cases/compiler/genericTypeParameterEquivalence2.ts ===
// compose :: (b->c) -> (a->b) -> (a->c)
function compose<A, B, C>(f: (b: B) => C, g: (a:A) => B): (a:A) => C {
>compose : <A, B, C>(f: (b: B) => C, g: (a: A) => B) => (a: A) => C
>A : A
>B : B
>C : C
>f : (b: B) => C
>b : B
>B : B
>C : C
>g : (a: A) => B
>a : A
>A : A
>B : B
>a : A
>A : A
>C : C

    return function (a:A) : C {
>function (a:A) : C {        return f(g.apply(null, a));    } : (a: A) => C
>a : A
>A : A
>C : C

        return f(g.apply(null, a));
>f(g.apply(null, a)) : C
>f : (b: B) => C
>g.apply(null, a) : B
>g.apply : { <T, U>(this: (this: T, ...argArray: any[]) => U, thisArg: T, argArray?: any): U; (this: Function, thisArg: any, argArray?: any): any; }
>g : (a: A) => B
<<<<<<< HEAD
>apply : (thisArg: any, argArray?: any) => any
>null : any
=======
>apply : { <T, U>(this: (this: T, ...argArray: any[]) => U, thisArg: T, argArray?: any): U; (this: Function, thisArg: any, argArray?: any): any; }
>null : null
>>>>>>> 906ce18b
>a : A

    };
}

// forEach :: [a] -> (a -> ()) -> ()
function forEach<A>(list: A[], f: (a: A, n?: number) => void ): void {
>forEach : <A>(list: A[], f: (a: A, n?: number) => void) => void
>A : A
>list : A[]
>A : A
>f : (a: A, n?: number) => void
>a : A
>A : A
>n : number

    for (var i = 0; i < list.length; ++i) {
>i : number
>0 : number
>i < list.length : boolean
>i : number
>list.length : number
>list : A[]
>length : number
>++i : number
>i : number

        f(list[i], i);
>f(list[i], i) : void
>f : (a: A, n?: number) => void
>list[i] : A
>list : A[]
>i : number
>i : number
    }
}

// filter :: (a->bool) -> [a] -> [a]
function filter<A>(f: (a: A) => boolean, ar: A[]): A[] {
>filter : <A>(f: (a: A) => boolean, ar: A[]) => A[]
>A : A
>f : (a: A) => boolean
>a : A
>A : A
>ar : A[]
>A : A
>A : A

    var ret = [];
>ret : any[]
>[] : undefined[]

    forEach(ar, (el) => {
>forEach(ar, (el) => {        if (f(el)) {            ret.push(el);        }    } ) : void
>forEach : <A>(list: A[], f: (a: A, n?: number) => void) => void
>ar : A[]
>(el) => {        if (f(el)) {            ret.push(el);        }    } : (el: A) => void
>el : A

        if (f(el)) {
>f(el) : boolean
>f : (a: A) => boolean
>el : A

            ret.push(el);
>ret.push(el) : number
>ret.push : (...items: any[]) => number
>ret : any[]
>push : (...items: any[]) => number
>el : A
        }
    } );

    return ret;
>ret : any[]
}

// length :: [a] -> Num
function length2<A>(ar: A[]): number {
>length2 : <A>(ar: A[]) => number
>A : A
>ar : A[]
>A : A

    return ar.length;
>ar.length : number
>ar : A[]
>length : number
}

// curry1 :: ((a,b)->c) -> (a->(b->c))
function curry1<A, B, C>(f: (a: A, b: B) => C): (ax: A) => (bx: B) => C {
>curry1 : <A, B, C>(f: (a: A, b: B) => C) => (ax: A) => (bx: B) => C
>A : A
>B : B
>C : C
>f : (a: A, b: B) => C
>a : A
>A : A
>b : B
>B : B
>C : C
>ax : A
>A : A
>bx : B
>B : B
>C : C

    return function (ay: A) {
>function (ay: A) {        return function (by: B) {            return f(ay, by);        };    } : (ay: A) => (by: B) => C
>ay : A
>A : A

        return function (by: B) {
>function (by: B) {            return f(ay, by);        } : (by: B) => C
>by : B
>B : B

            return f(ay, by);
>f(ay, by) : C
>f : (a: A, b: B) => C
>ay : A
>by : B

        };
    };
}

var cfilter = curry1(filter);
>cfilter : (ax: {}) => (bx: {}) => {}[]
>curry1(filter) : (ax: {}) => (bx: {}) => {}[]
>curry1 : <A, B, C>(f: (a: A, b: B) => C) => (ax: A) => (bx: B) => C
>filter : <A>(f: (a: A) => boolean, ar: A[]) => A[]

// compose :: (b->c) -> (a->b) -> (a->c)
// length :: [a] -> Num
// cfilter :: {} -> {} -> [{}]
// pred :: a -> Bool 
// cfilter(pred) :: {} -> [{}]
// length2 :: [a] -> Num
// countWhere :: (a -> Bool) -> [a] -> Num

function countWhere_1<A>(pred: (a: A) => boolean): (a: A[]) => number {
>countWhere_1 : <A>(pred: (a: A) => boolean) => (a: A[]) => number
>A : A
>pred : (a: A) => boolean
>a : A
>A : A
>a : A[]
>A : A

    return compose(length2, cfilter(pred));
>compose(length2, cfilter(pred)) : (a: {}) => number
>compose : <A, B, C>(f: (b: B) => C, g: (a: A) => B) => (a: A) => C
>length2 : <A>(ar: A[]) => number
>cfilter(pred) : (bx: {}) => {}[]
>cfilter : (ax: {}) => (bx: {}) => {}[]
>pred : (a: A) => boolean
}

function countWhere_2<A>(pred: (a: A) => boolean): (a: A[]) => number {
>countWhere_2 : <A>(pred: (a: A) => boolean) => (a: A[]) => number
>A : A
>pred : (a: A) => boolean
>a : A
>A : A
>a : A[]
>A : A

    var where = cfilter(pred);
>where : (bx: {}) => {}[]
>cfilter(pred) : (bx: {}) => {}[]
>cfilter : (ax: {}) => (bx: {}) => {}[]
>pred : (a: A) => boolean

    return compose(length2, where);
>compose(length2, where) : (a: {}) => number
>compose : <A, B, C>(f: (b: B) => C, g: (a: A) => B) => (a: A) => C
>length2 : <A>(ar: A[]) => number
>where : (bx: {}) => {}[]
}
<|MERGE_RESOLUTION|>--- conflicted
+++ resolved
@@ -1,219 +1,214 @@
-=== tests/cases/compiler/genericTypeParameterEquivalence2.ts ===
-// compose :: (b->c) -> (a->b) -> (a->c)
-function compose<A, B, C>(f: (b: B) => C, g: (a:A) => B): (a:A) => C {
->compose : <A, B, C>(f: (b: B) => C, g: (a: A) => B) => (a: A) => C
->A : A
->B : B
->C : C
->f : (b: B) => C
->b : B
->B : B
->C : C
->g : (a: A) => B
->a : A
->A : A
->B : B
->a : A
->A : A
->C : C
-
-    return function (a:A) : C {
->function (a:A) : C {        return f(g.apply(null, a));    } : (a: A) => C
->a : A
->A : A
->C : C
-
-        return f(g.apply(null, a));
->f(g.apply(null, a)) : C
->f : (b: B) => C
->g.apply(null, a) : B
->g.apply : { <T, U>(this: (this: T, ...argArray: any[]) => U, thisArg: T, argArray?: any): U; (this: Function, thisArg: any, argArray?: any): any; }
->g : (a: A) => B
-<<<<<<< HEAD
->apply : (thisArg: any, argArray?: any) => any
->null : any
-=======
->apply : { <T, U>(this: (this: T, ...argArray: any[]) => U, thisArg: T, argArray?: any): U; (this: Function, thisArg: any, argArray?: any): any; }
->null : null
->>>>>>> 906ce18b
->a : A
-
-    };
-}
-
-// forEach :: [a] -> (a -> ()) -> ()
-function forEach<A>(list: A[], f: (a: A, n?: number) => void ): void {
->forEach : <A>(list: A[], f: (a: A, n?: number) => void) => void
->A : A
->list : A[]
->A : A
->f : (a: A, n?: number) => void
->a : A
->A : A
->n : number
-
-    for (var i = 0; i < list.length; ++i) {
->i : number
->0 : number
->i < list.length : boolean
->i : number
->list.length : number
->list : A[]
->length : number
->++i : number
->i : number
-
-        f(list[i], i);
->f(list[i], i) : void
->f : (a: A, n?: number) => void
->list[i] : A
->list : A[]
->i : number
->i : number
-    }
-}
-
-// filter :: (a->bool) -> [a] -> [a]
-function filter<A>(f: (a: A) => boolean, ar: A[]): A[] {
->filter : <A>(f: (a: A) => boolean, ar: A[]) => A[]
->A : A
->f : (a: A) => boolean
->a : A
->A : A
->ar : A[]
->A : A
->A : A
-
-    var ret = [];
->ret : any[]
->[] : undefined[]
-
-    forEach(ar, (el) => {
->forEach(ar, (el) => {        if (f(el)) {            ret.push(el);        }    } ) : void
->forEach : <A>(list: A[], f: (a: A, n?: number) => void) => void
->ar : A[]
->(el) => {        if (f(el)) {            ret.push(el);        }    } : (el: A) => void
->el : A
-
-        if (f(el)) {
->f(el) : boolean
->f : (a: A) => boolean
->el : A
-
-            ret.push(el);
->ret.push(el) : number
->ret.push : (...items: any[]) => number
->ret : any[]
->push : (...items: any[]) => number
->el : A
-        }
-    } );
-
-    return ret;
->ret : any[]
-}
-
-// length :: [a] -> Num
-function length2<A>(ar: A[]): number {
->length2 : <A>(ar: A[]) => number
->A : A
->ar : A[]
->A : A
-
-    return ar.length;
->ar.length : number
->ar : A[]
->length : number
-}
-
-// curry1 :: ((a,b)->c) -> (a->(b->c))
-function curry1<A, B, C>(f: (a: A, b: B) => C): (ax: A) => (bx: B) => C {
->curry1 : <A, B, C>(f: (a: A, b: B) => C) => (ax: A) => (bx: B) => C
->A : A
->B : B
->C : C
->f : (a: A, b: B) => C
->a : A
->A : A
->b : B
->B : B
->C : C
->ax : A
->A : A
->bx : B
->B : B
->C : C
-
-    return function (ay: A) {
->function (ay: A) {        return function (by: B) {            return f(ay, by);        };    } : (ay: A) => (by: B) => C
->ay : A
->A : A
-
-        return function (by: B) {
->function (by: B) {            return f(ay, by);        } : (by: B) => C
->by : B
->B : B
-
-            return f(ay, by);
->f(ay, by) : C
->f : (a: A, b: B) => C
->ay : A
->by : B
-
-        };
-    };
-}
-
-var cfilter = curry1(filter);
->cfilter : (ax: {}) => (bx: {}) => {}[]
->curry1(filter) : (ax: {}) => (bx: {}) => {}[]
->curry1 : <A, B, C>(f: (a: A, b: B) => C) => (ax: A) => (bx: B) => C
->filter : <A>(f: (a: A) => boolean, ar: A[]) => A[]
-
-// compose :: (b->c) -> (a->b) -> (a->c)
-// length :: [a] -> Num
-// cfilter :: {} -> {} -> [{}]
-// pred :: a -> Bool 
-// cfilter(pred) :: {} -> [{}]
-// length2 :: [a] -> Num
-// countWhere :: (a -> Bool) -> [a] -> Num
-
-function countWhere_1<A>(pred: (a: A) => boolean): (a: A[]) => number {
->countWhere_1 : <A>(pred: (a: A) => boolean) => (a: A[]) => number
->A : A
->pred : (a: A) => boolean
->a : A
->A : A
->a : A[]
->A : A
-
-    return compose(length2, cfilter(pred));
->compose(length2, cfilter(pred)) : (a: {}) => number
->compose : <A, B, C>(f: (b: B) => C, g: (a: A) => B) => (a: A) => C
->length2 : <A>(ar: A[]) => number
->cfilter(pred) : (bx: {}) => {}[]
->cfilter : (ax: {}) => (bx: {}) => {}[]
->pred : (a: A) => boolean
-}
-
-function countWhere_2<A>(pred: (a: A) => boolean): (a: A[]) => number {
->countWhere_2 : <A>(pred: (a: A) => boolean) => (a: A[]) => number
->A : A
->pred : (a: A) => boolean
->a : A
->A : A
->a : A[]
->A : A
-
-    var where = cfilter(pred);
->where : (bx: {}) => {}[]
->cfilter(pred) : (bx: {}) => {}[]
->cfilter : (ax: {}) => (bx: {}) => {}[]
->pred : (a: A) => boolean
-
-    return compose(length2, where);
->compose(length2, where) : (a: {}) => number
->compose : <A, B, C>(f: (b: B) => C, g: (a: A) => B) => (a: A) => C
->length2 : <A>(ar: A[]) => number
->where : (bx: {}) => {}[]
-}
+=== tests/cases/compiler/genericTypeParameterEquivalence2.ts ===
+// compose :: (b->c) -> (a->b) -> (a->c)
+function compose<A, B, C>(f: (b: B) => C, g: (a:A) => B): (a:A) => C {
+>compose : <A, B, C>(f: (b: B) => C, g: (a: A) => B) => (a: A) => C
+>A : A
+>B : B
+>C : C
+>f : (b: B) => C
+>b : B
+>B : B
+>C : C
+>g : (a: A) => B
+>a : A
+>A : A
+>B : B
+>a : A
+>A : A
+>C : C
+
+    return function (a:A) : C {
+>function (a:A) : C {        return f(g.apply(null, a));    } : (a: A) => C
+>a : A
+>A : A
+>C : C
+
+        return f(g.apply(null, a));
+>f(g.apply(null, a)) : C
+>f : (b: B) => C
+>g.apply(null, a) : B
+>g.apply : { <T, U>(this: (this: T, ...argArray: any[]) => U, thisArg: T, argArray?: any): U; (this: Function, thisArg: any, argArray?: any): any; }
+>g : (a: A) => B
+>apply : { <T, U>(this: (this: T, ...argArray: any[]) => U, thisArg: T, argArray?: any): U; (this: Function, thisArg: any, argArray?: any): any; }
+>null : null
+>a : A
+
+    };
+}
+
+// forEach :: [a] -> (a -> ()) -> ()
+function forEach<A>(list: A[], f: (a: A, n?: number) => void ): void {
+>forEach : <A>(list: A[], f: (a: A, n?: number) => void) => void
+>A : A
+>list : A[]
+>A : A
+>f : (a: A, n?: number) => void
+>a : A
+>A : A
+>n : number
+
+    for (var i = 0; i < list.length; ++i) {
+>i : number
+>0 : number
+>i < list.length : boolean
+>i : number
+>list.length : number
+>list : A[]
+>length : number
+>++i : number
+>i : number
+
+        f(list[i], i);
+>f(list[i], i) : void
+>f : (a: A, n?: number) => void
+>list[i] : A
+>list : A[]
+>i : number
+>i : number
+    }
+}
+
+// filter :: (a->bool) -> [a] -> [a]
+function filter<A>(f: (a: A) => boolean, ar: A[]): A[] {
+>filter : <A>(f: (a: A) => boolean, ar: A[]) => A[]
+>A : A
+>f : (a: A) => boolean
+>a : A
+>A : A
+>ar : A[]
+>A : A
+>A : A
+
+    var ret = [];
+>ret : any[]
+>[] : undefined[]
+
+    forEach(ar, (el) => {
+>forEach(ar, (el) => {        if (f(el)) {            ret.push(el);        }    } ) : void
+>forEach : <A>(list: A[], f: (a: A, n?: number) => void) => void
+>ar : A[]
+>(el) => {        if (f(el)) {            ret.push(el);        }    } : (el: A) => void
+>el : A
+
+        if (f(el)) {
+>f(el) : boolean
+>f : (a: A) => boolean
+>el : A
+
+            ret.push(el);
+>ret.push(el) : number
+>ret.push : (...items: any[]) => number
+>ret : any[]
+>push : (...items: any[]) => number
+>el : A
+        }
+    } );
+
+    return ret;
+>ret : any[]
+}
+
+// length :: [a] -> Num
+function length2<A>(ar: A[]): number {
+>length2 : <A>(ar: A[]) => number
+>A : A
+>ar : A[]
+>A : A
+
+    return ar.length;
+>ar.length : number
+>ar : A[]
+>length : number
+}
+
+// curry1 :: ((a,b)->c) -> (a->(b->c))
+function curry1<A, B, C>(f: (a: A, b: B) => C): (ax: A) => (bx: B) => C {
+>curry1 : <A, B, C>(f: (a: A, b: B) => C) => (ax: A) => (bx: B) => C
+>A : A
+>B : B
+>C : C
+>f : (a: A, b: B) => C
+>a : A
+>A : A
+>b : B
+>B : B
+>C : C
+>ax : A
+>A : A
+>bx : B
+>B : B
+>C : C
+
+    return function (ay: A) {
+>function (ay: A) {        return function (by: B) {            return f(ay, by);        };    } : (ay: A) => (by: B) => C
+>ay : A
+>A : A
+
+        return function (by: B) {
+>function (by: B) {            return f(ay, by);        } : (by: B) => C
+>by : B
+>B : B
+
+            return f(ay, by);
+>f(ay, by) : C
+>f : (a: A, b: B) => C
+>ay : A
+>by : B
+
+        };
+    };
+}
+
+var cfilter = curry1(filter);
+>cfilter : (ax: {}) => (bx: {}) => {}[]
+>curry1(filter) : (ax: {}) => (bx: {}) => {}[]
+>curry1 : <A, B, C>(f: (a: A, b: B) => C) => (ax: A) => (bx: B) => C
+>filter : <A>(f: (a: A) => boolean, ar: A[]) => A[]
+
+// compose :: (b->c) -> (a->b) -> (a->c)
+// length :: [a] -> Num
+// cfilter :: {} -> {} -> [{}]
+// pred :: a -> Bool 
+// cfilter(pred) :: {} -> [{}]
+// length2 :: [a] -> Num
+// countWhere :: (a -> Bool) -> [a] -> Num
+
+function countWhere_1<A>(pred: (a: A) => boolean): (a: A[]) => number {
+>countWhere_1 : <A>(pred: (a: A) => boolean) => (a: A[]) => number
+>A : A
+>pred : (a: A) => boolean
+>a : A
+>A : A
+>a : A[]
+>A : A
+
+    return compose(length2, cfilter(pred));
+>compose(length2, cfilter(pred)) : (a: {}) => number
+>compose : <A, B, C>(f: (b: B) => C, g: (a: A) => B) => (a: A) => C
+>length2 : <A>(ar: A[]) => number
+>cfilter(pred) : (bx: {}) => {}[]
+>cfilter : (ax: {}) => (bx: {}) => {}[]
+>pred : (a: A) => boolean
+}
+
+function countWhere_2<A>(pred: (a: A) => boolean): (a: A[]) => number {
+>countWhere_2 : <A>(pred: (a: A) => boolean) => (a: A[]) => number
+>A : A
+>pred : (a: A) => boolean
+>a : A
+>A : A
+>a : A[]
+>A : A
+
+    var where = cfilter(pred);
+>where : (bx: {}) => {}[]
+>cfilter(pred) : (bx: {}) => {}[]
+>cfilter : (ax: {}) => (bx: {}) => {}[]
+>pred : (a: A) => boolean
+
+    return compose(length2, where);
+>compose(length2, where) : (a: {}) => number
+>compose : <A, B, C>(f: (b: B) => C, g: (a: A) => B) => (a: A) => C
+>length2 : <A>(ar: A[]) => number
+>where : (bx: {}) => {}[]
+}