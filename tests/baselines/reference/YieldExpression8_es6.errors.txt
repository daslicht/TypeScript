--- conflicted
+++ resolved
@@ -1,14 +1,3 @@
-<<<<<<< HEAD
-tests/cases/conformance/es6/yieldExpressions/YieldExpression8_es6.ts(1,1): error TS2304: Cannot find name 'yield'.
-
-
-==== tests/cases/conformance/es6/yieldExpressions/YieldExpression8_es6.ts (1 errors) ====
-    yield(foo);
-    ~~~~~
-!!! error TS2304: Cannot find name 'yield'.
-    function* foo() {
-      yield(foo);
-=======
 tests/cases/conformance/es6/yieldExpressions/YieldExpression8_es6.ts(2,9): error TS9001: 'generators' are not currently supported.
 tests/cases/conformance/es6/yieldExpressions/YieldExpression8_es6.ts(1,1): error TS2304: Cannot find name 'yield'.
 
@@ -21,5 +10,4 @@
             ~
 !!! error TS9001: 'generators' are not currently supported.
       yield(foo);
->>>>>>> 3e1b6b89
     }