--- conflicted
+++ resolved
@@ -1,4 +1,4 @@
-//// [computedPropertyNames28_ES5.ts]
+//// [computedPropertyNames28_ES5.ts]
 class Base {
 }
 class C extends Base {
@@ -8,32 +8,28 @@
             [(super(), "prop")]() { }
         };
     }
-}
-
-//// [computedPropertyNames28_ES5.js]
-var __extends = this.__extends || function (d, b) {
-    for (var p in b) if (b.hasOwnProperty(p)) d[p] = b[p];
-    function __() { this.constructor = d; }
-    __.prototype = b.prototype;
-    d.prototype = new __();
-};
-var Base = (function () {
-    function Base() {
-    }
-    return Base;
-})();
-var C = (function (_super) {
-    __extends(C, _super);
-    function C() {
-        _super.call(this);
-<<<<<<< HEAD
-        var obj = (_a = {}, _a[(_super.call(this), "prop")] = function () { }, _a);
-=======
-        var obj = (_a = {},
-            _a[(_super.call(this), "prop")] = function () { },
-            _a);
->>>>>>> 7b22880b
-        var _a;
-    }
-    return C;
-})(Base);
+}
+
+//// [computedPropertyNames28_ES5.js]
+var __extends = this.__extends || function (d, b) {
+    for (var p in b) if (b.hasOwnProperty(p)) d[p] = b[p];
+    function __() { this.constructor = d; }
+    __.prototype = b.prototype;
+    d.prototype = new __();
+};
+var Base = (function () {
+    function Base() {
+    }
+    return Base;
+})();
+var C = (function (_super) {
+    __extends(C, _super);
+    function C() {
+        _super.call(this);
+        var obj = (_a = {},
+            _a[(_super.call(this), "prop")] = function () { },
+            _a);
+        var _a;
+    }
+    return C;
+})(Base);