tests/cases/conformance/types/typeParameters/typeArgumentLists/functionConstraintSatisfaction2.ts(5,5): error TS2345: Argument of type 'number' is not assignable to parameter of type 'Function'.
  Property 'apply' is missing in type 'Number'.
tests/cases/conformance/types/typeParameters/typeArgumentLists/functionConstraintSatisfaction2.ts(6,1): error TS2346: Supplied parameters do not match any signature of call target.
tests/cases/conformance/types/typeParameters/typeArgumentLists/functionConstraintSatisfaction2.ts(7,1): error TS2346: Supplied parameters do not match any signature of call target.
tests/cases/conformance/types/typeParameters/typeArgumentLists/functionConstraintSatisfaction2.ts(23,14): error TS2345: Argument of type 'Function' is not assignable to parameter of type '(x: string) => string'.
  Type 'Function' provides no match for the signature '(x: string): string'
tests/cases/conformance/types/typeParameters/typeArgumentLists/functionConstraintSatisfaction2.ts(24,15): error TS2345: Argument of type '(x: string[]) => string[]' is not assignable to parameter of type '(x: string) => string'.
  Types of parameters 'x' and 'x' are incompatible.
    Type 'string[]' is not assignable to type 'string'.
tests/cases/conformance/types/typeParameters/typeArgumentLists/functionConstraintSatisfaction2.ts(25,15): error TS2345: Argument of type 'typeof C' is not assignable to parameter of type '(x: string) => string'.
  Type 'typeof C' provides no match for the signature '(x: string): string'
tests/cases/conformance/types/typeParameters/typeArgumentLists/functionConstraintSatisfaction2.ts(26,15): error TS2345: Argument of type 'new (x: string) => string' is not assignable to parameter of type '(x: string) => string'.
  Type 'new (x: string) => string' provides no match for the signature '(x: string): string'
tests/cases/conformance/types/typeParameters/typeArgumentLists/functionConstraintSatisfaction2.ts(28,16): error TS2345: Argument of type '<U, V>(x: U, y: V) => U' is not assignable to parameter of type '(x: string) => string'.
tests/cases/conformance/types/typeParameters/typeArgumentLists/functionConstraintSatisfaction2.ts(29,16): error TS2345: Argument of type 'typeof C2' is not assignable to parameter of type '(x: string) => string'.
  Type 'typeof C2' provides no match for the signature '(x: string): string'
tests/cases/conformance/types/typeParameters/typeArgumentLists/functionConstraintSatisfaction2.ts(30,16): error TS2345: Argument of type 'new <T>(x: T) => T' is not assignable to parameter of type '(x: string) => string'.
  Type 'new <T>(x: T) => T' provides no match for the signature '(x: string): string'
tests/cases/conformance/types/typeParameters/typeArgumentLists/functionConstraintSatisfaction2.ts(34,16): error TS2345: Argument of type 'F2' is not assignable to parameter of type '(x: string) => string'.
<<<<<<< HEAD
=======
  Type 'F2' provides no match for the signature '(x: string): string'
tests/cases/conformance/types/typeParameters/typeArgumentLists/functionConstraintSatisfaction2.ts(36,38): error TS2313: Constraint of a type parameter cannot reference any type parameter from the same type parameter list.
>>>>>>> 3ce91c43
tests/cases/conformance/types/typeParameters/typeArgumentLists/functionConstraintSatisfaction2.ts(37,10): error TS2345: Argument of type 'T' is not assignable to parameter of type '(x: string) => string'.
  Type '() => void' is not assignable to type '(x: string) => string'.
tests/cases/conformance/types/typeParameters/typeArgumentLists/functionConstraintSatisfaction2.ts(38,10): error TS2345: Argument of type 'U' is not assignable to parameter of type '(x: string) => string'.
  Type 'T' is not assignable to type '(x: string) => string'.
    Type '() => void' is not assignable to type '(x: string) => string'.


==== tests/cases/conformance/types/typeParameters/typeArgumentLists/functionConstraintSatisfaction2.ts (13 errors) ====
    // satisfaction of a constraint to Function, all of these invocations are errors unless otherwise noted
    
    function foo<T extends Function>(x: T): T { return x; }
    
    foo(1);
        ~
!!! error TS2345: Argument of type 'number' is not assignable to parameter of type 'Function'.
!!! error TS2345:   Property 'apply' is missing in type 'Number'.
    foo(() => { }, 1);
    ~~~~~~~~~~~~~~~~~
!!! error TS2346: Supplied parameters do not match any signature of call target.
    foo(1, () => { });
    ~~~~~~~~~~~~~~~~~
!!! error TS2346: Supplied parameters do not match any signature of call target.
    
    function foo2<T extends (x: string) => string>(x: T): T { return x; }
    
    class C {
        foo: string;
    }
    
    var b: { new (x: string): string };
    
    class C2<T> {
        foo: T;
    }
    
    var b2: { new <T>(x: T): T };
    
    var r = foo2(new Function());
                 ~~~~~~~~~~~~~~
!!! error TS2345: Argument of type 'Function' is not assignable to parameter of type '(x: string) => string'.
!!! error TS2345:   Type 'Function' provides no match for the signature '(x: string): string'
    var r2 = foo2((x: string[]) => x);
                  ~~~~~~~~~~~~~~~~~~
!!! error TS2345: Argument of type '(x: string[]) => string[]' is not assignable to parameter of type '(x: string) => string'.
!!! error TS2345:   Types of parameters 'x' and 'x' are incompatible.
!!! error TS2345:     Type 'string[]' is not assignable to type 'string'.
    var r6 = foo2(C);
                  ~
!!! error TS2345: Argument of type 'typeof C' is not assignable to parameter of type '(x: string) => string'.
!!! error TS2345:   Type 'typeof C' provides no match for the signature '(x: string): string'
    var r7 = foo2(b);
                  ~
!!! error TS2345: Argument of type 'new (x: string) => string' is not assignable to parameter of type '(x: string) => string'.
!!! error TS2345:   Type 'new (x: string) => string' provides no match for the signature '(x: string): string'
    var r8 = foo2(<U>(x: U) => x); // no error expected
    var r11 = foo2(<U, V>(x: U, y: V) => x);
                   ~~~~~~~~~~~~~~~~~~~~~~~
!!! error TS2345: Argument of type '<U, V>(x: U, y: V) => U' is not assignable to parameter of type '(x: string) => string'.
    var r13 = foo2(C2);
                   ~~
!!! error TS2345: Argument of type 'typeof C2' is not assignable to parameter of type '(x: string) => string'.
!!! error TS2345:   Type 'typeof C2' provides no match for the signature '(x: string): string'
    var r14 = foo2(b2);
                   ~~
!!! error TS2345: Argument of type 'new <T>(x: T) => T' is not assignable to parameter of type '(x: string) => string'.
!!! error TS2345:   Type 'new <T>(x: T) => T' provides no match for the signature '(x: string): string'
    
    interface F2 extends Function { foo: string; }
    var f2: F2;
    var r16 = foo2(f2);
                   ~~
!!! error TS2345: Argument of type 'F2' is not assignable to parameter of type '(x: string) => string'.
!!! error TS2345:   Type 'F2' provides no match for the signature '(x: string): string'
    
    function fff<T extends { (): void }, U extends T>(x: T, y: U) {
        foo2(x);
             ~
!!! error TS2345: Argument of type 'T' is not assignable to parameter of type '(x: string) => string'.
!!! error TS2345:   Type '() => void' is not assignable to type '(x: string) => string'.
        foo2(y);
             ~
!!! error TS2345: Argument of type 'U' is not assignable to parameter of type '(x: string) => string'.
!!! error TS2345:   Type 'T' is not assignable to type '(x: string) => string'.
!!! error TS2345:     Type '() => void' is not assignable to type '(x: string) => string'.
    }
    <|MERGE_RESOLUTION|>--- conflicted
+++ resolved
@@ -1,110 +1,107 @@
-tests/cases/conformance/types/typeParameters/typeArgumentLists/functionConstraintSatisfaction2.ts(5,5): error TS2345: Argument of type 'number' is not assignable to parameter of type 'Function'.
-  Property 'apply' is missing in type 'Number'.
-tests/cases/conformance/types/typeParameters/typeArgumentLists/functionConstraintSatisfaction2.ts(6,1): error TS2346: Supplied parameters do not match any signature of call target.
-tests/cases/conformance/types/typeParameters/typeArgumentLists/functionConstraintSatisfaction2.ts(7,1): error TS2346: Supplied parameters do not match any signature of call target.
-tests/cases/conformance/types/typeParameters/typeArgumentLists/functionConstraintSatisfaction2.ts(23,14): error TS2345: Argument of type 'Function' is not assignable to parameter of type '(x: string) => string'.
-  Type 'Function' provides no match for the signature '(x: string): string'
-tests/cases/conformance/types/typeParameters/typeArgumentLists/functionConstraintSatisfaction2.ts(24,15): error TS2345: Argument of type '(x: string[]) => string[]' is not assignable to parameter of type '(x: string) => string'.
-  Types of parameters 'x' and 'x' are incompatible.
-    Type 'string[]' is not assignable to type 'string'.
-tests/cases/conformance/types/typeParameters/typeArgumentLists/functionConstraintSatisfaction2.ts(25,15): error TS2345: Argument of type 'typeof C' is not assignable to parameter of type '(x: string) => string'.
-  Type 'typeof C' provides no match for the signature '(x: string): string'
-tests/cases/conformance/types/typeParameters/typeArgumentLists/functionConstraintSatisfaction2.ts(26,15): error TS2345: Argument of type 'new (x: string) => string' is not assignable to parameter of type '(x: string) => string'.
-  Type 'new (x: string) => string' provides no match for the signature '(x: string): string'
-tests/cases/conformance/types/typeParameters/typeArgumentLists/functionConstraintSatisfaction2.ts(28,16): error TS2345: Argument of type '<U, V>(x: U, y: V) => U' is not assignable to parameter of type '(x: string) => string'.
-tests/cases/conformance/types/typeParameters/typeArgumentLists/functionConstraintSatisfaction2.ts(29,16): error TS2345: Argument of type 'typeof C2' is not assignable to parameter of type '(x: string) => string'.
-  Type 'typeof C2' provides no match for the signature '(x: string): string'
-tests/cases/conformance/types/typeParameters/typeArgumentLists/functionConstraintSatisfaction2.ts(30,16): error TS2345: Argument of type 'new <T>(x: T) => T' is not assignable to parameter of type '(x: string) => string'.
-  Type 'new <T>(x: T) => T' provides no match for the signature '(x: string): string'
-tests/cases/conformance/types/typeParameters/typeArgumentLists/functionConstraintSatisfaction2.ts(34,16): error TS2345: Argument of type 'F2' is not assignable to parameter of type '(x: string) => string'.
-<<<<<<< HEAD
-=======
-  Type 'F2' provides no match for the signature '(x: string): string'
-tests/cases/conformance/types/typeParameters/typeArgumentLists/functionConstraintSatisfaction2.ts(36,38): error TS2313: Constraint of a type parameter cannot reference any type parameter from the same type parameter list.
->>>>>>> 3ce91c43
-tests/cases/conformance/types/typeParameters/typeArgumentLists/functionConstraintSatisfaction2.ts(37,10): error TS2345: Argument of type 'T' is not assignable to parameter of type '(x: string) => string'.
-  Type '() => void' is not assignable to type '(x: string) => string'.
-tests/cases/conformance/types/typeParameters/typeArgumentLists/functionConstraintSatisfaction2.ts(38,10): error TS2345: Argument of type 'U' is not assignable to parameter of type '(x: string) => string'.
-  Type 'T' is not assignable to type '(x: string) => string'.
-    Type '() => void' is not assignable to type '(x: string) => string'.
-
-
-==== tests/cases/conformance/types/typeParameters/typeArgumentLists/functionConstraintSatisfaction2.ts (13 errors) ====
-    // satisfaction of a constraint to Function, all of these invocations are errors unless otherwise noted
-    
-    function foo<T extends Function>(x: T): T { return x; }
-    
-    foo(1);
-        ~
-!!! error TS2345: Argument of type 'number' is not assignable to parameter of type 'Function'.
-!!! error TS2345:   Property 'apply' is missing in type 'Number'.
-    foo(() => { }, 1);
-    ~~~~~~~~~~~~~~~~~
-!!! error TS2346: Supplied parameters do not match any signature of call target.
-    foo(1, () => { });
-    ~~~~~~~~~~~~~~~~~
-!!! error TS2346: Supplied parameters do not match any signature of call target.
-    
-    function foo2<T extends (x: string) => string>(x: T): T { return x; }
-    
-    class C {
-        foo: string;
-    }
-    
-    var b: { new (x: string): string };
-    
-    class C2<T> {
-        foo: T;
-    }
-    
-    var b2: { new <T>(x: T): T };
-    
-    var r = foo2(new Function());
-                 ~~~~~~~~~~~~~~
-!!! error TS2345: Argument of type 'Function' is not assignable to parameter of type '(x: string) => string'.
-!!! error TS2345:   Type 'Function' provides no match for the signature '(x: string): string'
-    var r2 = foo2((x: string[]) => x);
-                  ~~~~~~~~~~~~~~~~~~
-!!! error TS2345: Argument of type '(x: string[]) => string[]' is not assignable to parameter of type '(x: string) => string'.
-!!! error TS2345:   Types of parameters 'x' and 'x' are incompatible.
-!!! error TS2345:     Type 'string[]' is not assignable to type 'string'.
-    var r6 = foo2(C);
-                  ~
-!!! error TS2345: Argument of type 'typeof C' is not assignable to parameter of type '(x: string) => string'.
-!!! error TS2345:   Type 'typeof C' provides no match for the signature '(x: string): string'
-    var r7 = foo2(b);
-                  ~
-!!! error TS2345: Argument of type 'new (x: string) => string' is not assignable to parameter of type '(x: string) => string'.
-!!! error TS2345:   Type 'new (x: string) => string' provides no match for the signature '(x: string): string'
-    var r8 = foo2(<U>(x: U) => x); // no error expected
-    var r11 = foo2(<U, V>(x: U, y: V) => x);
-                   ~~~~~~~~~~~~~~~~~~~~~~~
-!!! error TS2345: Argument of type '<U, V>(x: U, y: V) => U' is not assignable to parameter of type '(x: string) => string'.
-    var r13 = foo2(C2);
-                   ~~
-!!! error TS2345: Argument of type 'typeof C2' is not assignable to parameter of type '(x: string) => string'.
-!!! error TS2345:   Type 'typeof C2' provides no match for the signature '(x: string): string'
-    var r14 = foo2(b2);
-                   ~~
-!!! error TS2345: Argument of type 'new <T>(x: T) => T' is not assignable to parameter of type '(x: string) => string'.
-!!! error TS2345:   Type 'new <T>(x: T) => T' provides no match for the signature '(x: string): string'
-    
-    interface F2 extends Function { foo: string; }
-    var f2: F2;
-    var r16 = foo2(f2);
-                   ~~
-!!! error TS2345: Argument of type 'F2' is not assignable to parameter of type '(x: string) => string'.
-!!! error TS2345:   Type 'F2' provides no match for the signature '(x: string): string'
-    
-    function fff<T extends { (): void }, U extends T>(x: T, y: U) {
-        foo2(x);
-             ~
-!!! error TS2345: Argument of type 'T' is not assignable to parameter of type '(x: string) => string'.
-!!! error TS2345:   Type '() => void' is not assignable to type '(x: string) => string'.
-        foo2(y);
-             ~
-!!! error TS2345: Argument of type 'U' is not assignable to parameter of type '(x: string) => string'.
-!!! error TS2345:   Type 'T' is not assignable to type '(x: string) => string'.
-!!! error TS2345:     Type '() => void' is not assignable to type '(x: string) => string'.
-    }
+tests/cases/conformance/types/typeParameters/typeArgumentLists/functionConstraintSatisfaction2.ts(5,5): error TS2345: Argument of type 'number' is not assignable to parameter of type 'Function'.
+  Property 'apply' is missing in type 'Number'.
+tests/cases/conformance/types/typeParameters/typeArgumentLists/functionConstraintSatisfaction2.ts(6,1): error TS2346: Supplied parameters do not match any signature of call target.
+tests/cases/conformance/types/typeParameters/typeArgumentLists/functionConstraintSatisfaction2.ts(7,1): error TS2346: Supplied parameters do not match any signature of call target.
+tests/cases/conformance/types/typeParameters/typeArgumentLists/functionConstraintSatisfaction2.ts(23,14): error TS2345: Argument of type 'Function' is not assignable to parameter of type '(x: string) => string'.
+  Type 'Function' provides no match for the signature '(x: string): string'
+tests/cases/conformance/types/typeParameters/typeArgumentLists/functionConstraintSatisfaction2.ts(24,15): error TS2345: Argument of type '(x: string[]) => string[]' is not assignable to parameter of type '(x: string) => string'.
+  Types of parameters 'x' and 'x' are incompatible.
+    Type 'string[]' is not assignable to type 'string'.
+tests/cases/conformance/types/typeParameters/typeArgumentLists/functionConstraintSatisfaction2.ts(25,15): error TS2345: Argument of type 'typeof C' is not assignable to parameter of type '(x: string) => string'.
+  Type 'typeof C' provides no match for the signature '(x: string): string'
+tests/cases/conformance/types/typeParameters/typeArgumentLists/functionConstraintSatisfaction2.ts(26,15): error TS2345: Argument of type 'new (x: string) => string' is not assignable to parameter of type '(x: string) => string'.
+  Type 'new (x: string) => string' provides no match for the signature '(x: string): string'
+tests/cases/conformance/types/typeParameters/typeArgumentLists/functionConstraintSatisfaction2.ts(28,16): error TS2345: Argument of type '<U, V>(x: U, y: V) => U' is not assignable to parameter of type '(x: string) => string'.
+tests/cases/conformance/types/typeParameters/typeArgumentLists/functionConstraintSatisfaction2.ts(29,16): error TS2345: Argument of type 'typeof C2' is not assignable to parameter of type '(x: string) => string'.
+  Type 'typeof C2' provides no match for the signature '(x: string): string'
+tests/cases/conformance/types/typeParameters/typeArgumentLists/functionConstraintSatisfaction2.ts(30,16): error TS2345: Argument of type 'new <T>(x: T) => T' is not assignable to parameter of type '(x: string) => string'.
+  Type 'new <T>(x: T) => T' provides no match for the signature '(x: string): string'
+tests/cases/conformance/types/typeParameters/typeArgumentLists/functionConstraintSatisfaction2.ts(34,16): error TS2345: Argument of type 'F2' is not assignable to parameter of type '(x: string) => string'.
+  Type 'F2' provides no match for the signature '(x: string): string'
+tests/cases/conformance/types/typeParameters/typeArgumentLists/functionConstraintSatisfaction2.ts(36,38): error TS2313: Constraint of a type parameter cannot reference any type parameter from the same type parameter list.
+tests/cases/conformance/types/typeParameters/typeArgumentLists/functionConstraintSatisfaction2.ts(37,10): error TS2345: Argument of type 'T' is not assignable to parameter of type '(x: string) => string'.
+  Type '() => void' is not assignable to type '(x: string) => string'.
+tests/cases/conformance/types/typeParameters/typeArgumentLists/functionConstraintSatisfaction2.ts(38,10): error TS2345: Argument of type 'U' is not assignable to parameter of type '(x: string) => string'.
+  Type 'T' is not assignable to type '(x: string) => string'.
+    Type '() => void' is not assignable to type '(x: string) => string'.
+
+
+==== tests/cases/conformance/types/typeParameters/typeArgumentLists/functionConstraintSatisfaction2.ts (13 errors) ====
+    // satisfaction of a constraint to Function, all of these invocations are errors unless otherwise noted
+    
+    function foo<T extends Function>(x: T): T { return x; }
+    
+    foo(1);
+        ~
+!!! error TS2345: Argument of type 'number' is not assignable to parameter of type 'Function'.
+!!! error TS2345:   Property 'apply' is missing in type 'Number'.
+    foo(() => { }, 1);
+    ~~~~~~~~~~~~~~~~~
+!!! error TS2346: Supplied parameters do not match any signature of call target.
+    foo(1, () => { });
+    ~~~~~~~~~~~~~~~~~
+!!! error TS2346: Supplied parameters do not match any signature of call target.
+    
+    function foo2<T extends (x: string) => string>(x: T): T { return x; }
+    
+    class C {
+        foo: string;
+    }
+    
+    var b: { new (x: string): string };
+    
+    class C2<T> {
+        foo: T;
+    }
+    
+    var b2: { new <T>(x: T): T };
+    
+    var r = foo2(new Function());
+                 ~~~~~~~~~~~~~~
+!!! error TS2345: Argument of type 'Function' is not assignable to parameter of type '(x: string) => string'.
+!!! error TS2345:   Type 'Function' provides no match for the signature '(x: string): string'
+    var r2 = foo2((x: string[]) => x);
+                  ~~~~~~~~~~~~~~~~~~
+!!! error TS2345: Argument of type '(x: string[]) => string[]' is not assignable to parameter of type '(x: string) => string'.
+!!! error TS2345:   Types of parameters 'x' and 'x' are incompatible.
+!!! error TS2345:     Type 'string[]' is not assignable to type 'string'.
+    var r6 = foo2(C);
+                  ~
+!!! error TS2345: Argument of type 'typeof C' is not assignable to parameter of type '(x: string) => string'.
+!!! error TS2345:   Type 'typeof C' provides no match for the signature '(x: string): string'
+    var r7 = foo2(b);
+                  ~
+!!! error TS2345: Argument of type 'new (x: string) => string' is not assignable to parameter of type '(x: string) => string'.
+!!! error TS2345:   Type 'new (x: string) => string' provides no match for the signature '(x: string): string'
+    var r8 = foo2(<U>(x: U) => x); // no error expected
+    var r11 = foo2(<U, V>(x: U, y: V) => x);
+                   ~~~~~~~~~~~~~~~~~~~~~~~
+!!! error TS2345: Argument of type '<U, V>(x: U, y: V) => U' is not assignable to parameter of type '(x: string) => string'.
+    var r13 = foo2(C2);
+                   ~~
+!!! error TS2345: Argument of type 'typeof C2' is not assignable to parameter of type '(x: string) => string'.
+!!! error TS2345:   Type 'typeof C2' provides no match for the signature '(x: string): string'
+    var r14 = foo2(b2);
+                   ~~
+!!! error TS2345: Argument of type 'new <T>(x: T) => T' is not assignable to parameter of type '(x: string) => string'.
+!!! error TS2345:   Type 'new <T>(x: T) => T' provides no match for the signature '(x: string): string'
+    
+    interface F2 extends Function { foo: string; }
+    var f2: F2;
+    var r16 = foo2(f2);
+                   ~~
+!!! error TS2345: Argument of type 'F2' is not assignable to parameter of type '(x: string) => string'.
+!!! error TS2345:   Type 'F2' provides no match for the signature '(x: string): string'
+    
+    function fff<T extends { (): void }, U extends T>(x: T, y: U) {
+        foo2(x);
+             ~
+!!! error TS2345: Argument of type 'T' is not assignable to parameter of type '(x: string) => string'.
+!!! error TS2345:   Type '() => void' is not assignable to type '(x: string) => string'.
+        foo2(y);
+             ~
+!!! error TS2345: Argument of type 'U' is not assignable to parameter of type '(x: string) => string'.
+!!! error TS2345:   Type 'T' is not assignable to type '(x: string) => string'.
+!!! error TS2345:     Type '() => void' is not assignable to type '(x: string) => string'.
+    }
     