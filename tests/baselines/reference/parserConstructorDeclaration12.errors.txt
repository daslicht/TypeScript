--- conflicted
+++ resolved
@@ -1,148 +1,85 @@
-<<<<<<< HEAD
-tests/cases/compiler/parserConstructorDeclaration12.ts(2,14): error TS1098: Type parameter list cannot be empty.
-tests/cases/compiler/parserConstructorDeclaration12.ts(3,14): error TS1098: Type parameter list cannot be empty.
-tests/cases/compiler/parserConstructorDeclaration12.ts(4,15): error TS1098: Type parameter list cannot be empty.
-tests/cases/compiler/parserConstructorDeclaration12.ts(5,15): error TS1098: Type parameter list cannot be empty.
-tests/cases/compiler/parserConstructorDeclaration12.ts(6,14): error TS1098: Type parameter list cannot be empty.
-tests/cases/compiler/parserConstructorDeclaration12.ts(7,14): error TS1098: Type parameter list cannot be empty.
-tests/cases/compiler/parserConstructorDeclaration12.ts(8,15): error TS1098: Type parameter list cannot be empty.
-tests/cases/compiler/parserConstructorDeclaration12.ts(9,15): error TS1098: Type parameter list cannot be empty.
-tests/cases/compiler/parserConstructorDeclaration12.ts(2,3): error TS2392: Multiple constructor implementations are not allowed.
-tests/cases/compiler/parserConstructorDeclaration12.ts(3,3): error TS2392: Multiple constructor implementations are not allowed.
-tests/cases/compiler/parserConstructorDeclaration12.ts(4,3): error TS2392: Multiple constructor implementations are not allowed.
-tests/cases/compiler/parserConstructorDeclaration12.ts(5,3): error TS2392: Multiple constructor implementations are not allowed.
-tests/cases/compiler/parserConstructorDeclaration12.ts(6,3): error TS2392: Multiple constructor implementations are not allowed.
-tests/cases/compiler/parserConstructorDeclaration12.ts(7,3): error TS2392: Multiple constructor implementations are not allowed.
-tests/cases/compiler/parserConstructorDeclaration12.ts(8,3): error TS2392: Multiple constructor implementations are not allowed.
-tests/cases/compiler/parserConstructorDeclaration12.ts(9,3): error TS2392: Multiple constructor implementations are not allowed.
-
-
-==== tests/cases/compiler/parserConstructorDeclaration12.ts (16 errors) ====
-    class C {
-      constructor<>() { }
-                 ~~
-!!! error TS1098: Type parameter list cannot be empty.
-      ~~~~~~~~~~~~~~~~~~~
-!!! error TS2392: Multiple constructor implementations are not allowed.
-      constructor<> () { }
-                 ~~
-!!! error TS1098: Type parameter list cannot be empty.
-      ~~~~~~~~~~~~~~~~~~~~
-!!! error TS2392: Multiple constructor implementations are not allowed.
-      constructor <>() { }
-                  ~~
-!!! error TS1098: Type parameter list cannot be empty.
-      ~~~~~~~~~~~~~~~~~~~~
-!!! error TS2392: Multiple constructor implementations are not allowed.
-      constructor <> () { }
-                  ~~
-!!! error TS1098: Type parameter list cannot be empty.
-      ~~~~~~~~~~~~~~~~~~~~~
-!!! error TS2392: Multiple constructor implementations are not allowed.
-      constructor< >() { }
-                 ~~~
-!!! error TS1098: Type parameter list cannot be empty.
-      ~~~~~~~~~~~~~~~~~~~~
-!!! error TS2392: Multiple constructor implementations are not allowed.
-      constructor< > () { }
-                 ~~~
-!!! error TS1098: Type parameter list cannot be empty.
-      ~~~~~~~~~~~~~~~~~~~~~
-!!! error TS2392: Multiple constructor implementations are not allowed.
-      constructor < >() { }
-                  ~~~
-!!! error TS1098: Type parameter list cannot be empty.
-      ~~~~~~~~~~~~~~~~~~~~~
-!!! error TS2392: Multiple constructor implementations are not allowed.
-      constructor < > () { }
-                  ~~~
-!!! error TS1098: Type parameter list cannot be empty.
-      ~~~~~~~~~~~~~~~~~~~~~~
-!!! error TS2392: Multiple constructor implementations are not allowed.
-=======
-tests/cases/compiler/parserConstructorDeclaration12.ts(2,3): error TS2392: Multiple constructor implementations are not allowed.
-tests/cases/compiler/parserConstructorDeclaration12.ts(2,14): error TS1098: Type parameter list cannot be empty.
-tests/cases/compiler/parserConstructorDeclaration12.ts(2,15): error TS1092: Type parameters cannot appear on a constructor declaration.
-tests/cases/compiler/parserConstructorDeclaration12.ts(3,3): error TS2392: Multiple constructor implementations are not allowed.
-tests/cases/compiler/parserConstructorDeclaration12.ts(3,14): error TS1098: Type parameter list cannot be empty.
-tests/cases/compiler/parserConstructorDeclaration12.ts(3,15): error TS1092: Type parameters cannot appear on a constructor declaration.
-tests/cases/compiler/parserConstructorDeclaration12.ts(4,3): error TS2392: Multiple constructor implementations are not allowed.
-tests/cases/compiler/parserConstructorDeclaration12.ts(4,15): error TS1098: Type parameter list cannot be empty.
-tests/cases/compiler/parserConstructorDeclaration12.ts(4,16): error TS1092: Type parameters cannot appear on a constructor declaration.
-tests/cases/compiler/parserConstructorDeclaration12.ts(5,3): error TS2392: Multiple constructor implementations are not allowed.
-tests/cases/compiler/parserConstructorDeclaration12.ts(5,15): error TS1098: Type parameter list cannot be empty.
-tests/cases/compiler/parserConstructorDeclaration12.ts(5,16): error TS1092: Type parameters cannot appear on a constructor declaration.
-tests/cases/compiler/parserConstructorDeclaration12.ts(6,3): error TS2392: Multiple constructor implementations are not allowed.
-tests/cases/compiler/parserConstructorDeclaration12.ts(6,14): error TS1098: Type parameter list cannot be empty.
-tests/cases/compiler/parserConstructorDeclaration12.ts(6,15): error TS1092: Type parameters cannot appear on a constructor declaration.
-tests/cases/compiler/parserConstructorDeclaration12.ts(7,3): error TS2392: Multiple constructor implementations are not allowed.
-tests/cases/compiler/parserConstructorDeclaration12.ts(7,14): error TS1098: Type parameter list cannot be empty.
-tests/cases/compiler/parserConstructorDeclaration12.ts(7,15): error TS1092: Type parameters cannot appear on a constructor declaration.
-tests/cases/compiler/parserConstructorDeclaration12.ts(8,3): error TS2392: Multiple constructor implementations are not allowed.
-tests/cases/compiler/parserConstructorDeclaration12.ts(8,15): error TS1098: Type parameter list cannot be empty.
-tests/cases/compiler/parserConstructorDeclaration12.ts(8,16): error TS1092: Type parameters cannot appear on a constructor declaration.
-tests/cases/compiler/parserConstructorDeclaration12.ts(9,3): error TS2392: Multiple constructor implementations are not allowed.
-tests/cases/compiler/parserConstructorDeclaration12.ts(9,15): error TS1098: Type parameter list cannot be empty.
-tests/cases/compiler/parserConstructorDeclaration12.ts(9,16): error TS1092: Type parameters cannot appear on a constructor declaration.
-
-
-==== tests/cases/compiler/parserConstructorDeclaration12.ts (24 errors) ====
-    class C {
-      constructor<>() { }
-      ~~~~~~~~~~~~~~~~~~~
-!!! error TS2392: Multiple constructor implementations are not allowed.
-                 ~~
-!!! error TS1098: Type parameter list cannot be empty.
-                  
-!!! error TS1092: Type parameters cannot appear on a constructor declaration.
-      constructor<> () { }
-      ~~~~~~~~~~~~~~~~~~~~
-!!! error TS2392: Multiple constructor implementations are not allowed.
-                 ~~
-!!! error TS1098: Type parameter list cannot be empty.
-                  
-!!! error TS1092: Type parameters cannot appear on a constructor declaration.
-      constructor <>() { }
-      ~~~~~~~~~~~~~~~~~~~~
-!!! error TS2392: Multiple constructor implementations are not allowed.
-                  ~~
-!!! error TS1098: Type parameter list cannot be empty.
-                   
-!!! error TS1092: Type parameters cannot appear on a constructor declaration.
-      constructor <> () { }
-      ~~~~~~~~~~~~~~~~~~~~~
-!!! error TS2392: Multiple constructor implementations are not allowed.
-                  ~~
-!!! error TS1098: Type parameter list cannot be empty.
-                   
-!!! error TS1092: Type parameters cannot appear on a constructor declaration.
-      constructor< >() { }
-      ~~~~~~~~~~~~~~~~~~~~
-!!! error TS2392: Multiple constructor implementations are not allowed.
-                 ~~~
-!!! error TS1098: Type parameter list cannot be empty.
-                  
-!!! error TS1092: Type parameters cannot appear on a constructor declaration.
-      constructor< > () { }
-      ~~~~~~~~~~~~~~~~~~~~~
-!!! error TS2392: Multiple constructor implementations are not allowed.
-                 ~~~
-!!! error TS1098: Type parameter list cannot be empty.
-                  
-!!! error TS1092: Type parameters cannot appear on a constructor declaration.
-      constructor < >() { }
-      ~~~~~~~~~~~~~~~~~~~~~
-!!! error TS2392: Multiple constructor implementations are not allowed.
-                  ~~~
-!!! error TS1098: Type parameter list cannot be empty.
-                   
-!!! error TS1092: Type parameters cannot appear on a constructor declaration.
-      constructor < > () { }
-      ~~~~~~~~~~~~~~~~~~~~~~
-!!! error TS2392: Multiple constructor implementations are not allowed.
-                  ~~~
-!!! error TS1098: Type parameter list cannot be empty.
-                   
-!!! error TS1092: Type parameters cannot appear on a constructor declaration.
->>>>>>> 4e5a3ae6
+tests/cases/compiler/parserConstructorDeclaration12.ts(2,3): error TS2392: Multiple constructor implementations are not allowed.
+tests/cases/compiler/parserConstructorDeclaration12.ts(2,14): error TS1098: Type parameter list cannot be empty.
+tests/cases/compiler/parserConstructorDeclaration12.ts(2,15): error TS1092: Type parameters cannot appear on a constructor declaration.
+tests/cases/compiler/parserConstructorDeclaration12.ts(3,3): error TS2392: Multiple constructor implementations are not allowed.
+tests/cases/compiler/parserConstructorDeclaration12.ts(3,14): error TS1098: Type parameter list cannot be empty.
+tests/cases/compiler/parserConstructorDeclaration12.ts(3,15): error TS1092: Type parameters cannot appear on a constructor declaration.
+tests/cases/compiler/parserConstructorDeclaration12.ts(4,3): error TS2392: Multiple constructor implementations are not allowed.
+tests/cases/compiler/parserConstructorDeclaration12.ts(4,15): error TS1098: Type parameter list cannot be empty.
+tests/cases/compiler/parserConstructorDeclaration12.ts(4,16): error TS1092: Type parameters cannot appear on a constructor declaration.
+tests/cases/compiler/parserConstructorDeclaration12.ts(5,3): error TS2392: Multiple constructor implementations are not allowed.
+tests/cases/compiler/parserConstructorDeclaration12.ts(5,15): error TS1098: Type parameter list cannot be empty.
+tests/cases/compiler/parserConstructorDeclaration12.ts(5,16): error TS1092: Type parameters cannot appear on a constructor declaration.
+tests/cases/compiler/parserConstructorDeclaration12.ts(6,3): error TS2392: Multiple constructor implementations are not allowed.
+tests/cases/compiler/parserConstructorDeclaration12.ts(6,14): error TS1098: Type parameter list cannot be empty.
+tests/cases/compiler/parserConstructorDeclaration12.ts(6,15): error TS1092: Type parameters cannot appear on a constructor declaration.
+tests/cases/compiler/parserConstructorDeclaration12.ts(7,3): error TS2392: Multiple constructor implementations are not allowed.
+tests/cases/compiler/parserConstructorDeclaration12.ts(7,14): error TS1098: Type parameter list cannot be empty.
+tests/cases/compiler/parserConstructorDeclaration12.ts(7,15): error TS1092: Type parameters cannot appear on a constructor declaration.
+tests/cases/compiler/parserConstructorDeclaration12.ts(8,3): error TS2392: Multiple constructor implementations are not allowed.
+tests/cases/compiler/parserConstructorDeclaration12.ts(8,15): error TS1098: Type parameter list cannot be empty.
+tests/cases/compiler/parserConstructorDeclaration12.ts(8,16): error TS1092: Type parameters cannot appear on a constructor declaration.
+tests/cases/compiler/parserConstructorDeclaration12.ts(9,3): error TS2392: Multiple constructor implementations are not allowed.
+tests/cases/compiler/parserConstructorDeclaration12.ts(9,15): error TS1098: Type parameter list cannot be empty.
+tests/cases/compiler/parserConstructorDeclaration12.ts(9,16): error TS1092: Type parameters cannot appear on a constructor declaration.
+
+
+==== tests/cases/compiler/parserConstructorDeclaration12.ts (24 errors) ====
+    class C {
+      constructor<>() { }
+      ~~~~~~~~~~~~~~~~~~~
+!!! error TS2392: Multiple constructor implementations are not allowed.
+                 ~~
+!!! error TS1098: Type parameter list cannot be empty.
+                  
+!!! error TS1092: Type parameters cannot appear on a constructor declaration.
+      constructor<> () { }
+      ~~~~~~~~~~~~~~~~~~~~
+!!! error TS2392: Multiple constructor implementations are not allowed.
+                 ~~
+!!! error TS1098: Type parameter list cannot be empty.
+                  
+!!! error TS1092: Type parameters cannot appear on a constructor declaration.
+      constructor <>() { }
+      ~~~~~~~~~~~~~~~~~~~~
+!!! error TS2392: Multiple constructor implementations are not allowed.
+                  ~~
+!!! error TS1098: Type parameter list cannot be empty.
+                   
+!!! error TS1092: Type parameters cannot appear on a constructor declaration.
+      constructor <> () { }
+      ~~~~~~~~~~~~~~~~~~~~~
+!!! error TS2392: Multiple constructor implementations are not allowed.
+                  ~~
+!!! error TS1098: Type parameter list cannot be empty.
+                   
+!!! error TS1092: Type parameters cannot appear on a constructor declaration.
+      constructor< >() { }
+      ~~~~~~~~~~~~~~~~~~~~
+!!! error TS2392: Multiple constructor implementations are not allowed.
+                 ~~~
+!!! error TS1098: Type parameter list cannot be empty.
+                  
+!!! error TS1092: Type parameters cannot appear on a constructor declaration.
+      constructor< > () { }
+      ~~~~~~~~~~~~~~~~~~~~~
+!!! error TS2392: Multiple constructor implementations are not allowed.
+                 ~~~
+!!! error TS1098: Type parameter list cannot be empty.
+                  
+!!! error TS1092: Type parameters cannot appear on a constructor declaration.
+      constructor < >() { }
+      ~~~~~~~~~~~~~~~~~~~~~
+!!! error TS2392: Multiple constructor implementations are not allowed.
+                  ~~~
+!!! error TS1098: Type parameter list cannot be empty.
+                   
+!!! error TS1092: Type parameters cannot appear on a constructor declaration.
+      constructor < > () { }
+      ~~~~~~~~~~~~~~~~~~~~~~
+!!! error TS2392: Multiple constructor implementations are not allowed.
+                  ~~~
+!!! error TS1098: Type parameter list cannot be empty.
+                   
+!!! error TS1092: Type parameters cannot appear on a constructor declaration.
     }