/// <reference path="parser.ts"/>

/* @internal */
module ts {
    export let bindTime = 0;

    export const enum ModuleInstanceState {
        NonInstantiated = 0,
        Instantiated    = 1,
        ConstEnumOnly   = 2
    }

    export function getModuleInstanceState(node: Node): ModuleInstanceState {
        // A module is uninstantiated if it contains only 
        // 1. interface declarations, type alias declarations
        if (node.kind === SyntaxKind.InterfaceDeclaration || node.kind === SyntaxKind.TypeAliasDeclaration) {
            return ModuleInstanceState.NonInstantiated;
        }
        // 2. const enum declarations
        else if (isConstEnumDeclaration(node)) {
            return ModuleInstanceState.ConstEnumOnly;
        }
        // 3. non-exported import declarations
        else if ((node.kind === SyntaxKind.ImportDeclaration || node.kind === SyntaxKind.ImportEqualsDeclaration) && !(node.flags & NodeFlags.Export)) {
            return ModuleInstanceState.NonInstantiated;
        }
        // 4. other uninstantiated module declarations.
        else if (node.kind === SyntaxKind.ModuleBlock) {
            let state = ModuleInstanceState.NonInstantiated;
            forEachChild(node, n => {
                switch (getModuleInstanceState(n)) {
                    case ModuleInstanceState.NonInstantiated:
                        // child is non-instantiated - continue searching
                        return false;
                    case ModuleInstanceState.ConstEnumOnly:
                        // child is const enum only - record state and continue searching
                        state = ModuleInstanceState.ConstEnumOnly;
                        return false;
                    case ModuleInstanceState.Instantiated:
                        // child is instantiated - record state and stop
                        state = ModuleInstanceState.Instantiated;
                        return true;
                }
            });
            return state;
        }
        else if (node.kind === SyntaxKind.ModuleDeclaration) {
            return getModuleInstanceState((<ModuleDeclaration>node).body);
        }
        else {
            return ModuleInstanceState.Instantiated;
        }
    }

    export function bindSourceFile(file: SourceFile): void {
        let start = new Date().getTime();
        bindSourceFileWorker(file);
        bindTime += new Date().getTime() - start;
    }

    function bindSourceFileWorker(file: SourceFile): void {
        let parent: Node;
        let container: Node;
        let blockScopeContainer: Node;
        let lastContainer: Node;
        let symbolCount = 0;
        let Symbol = objectAllocator.getSymbolConstructor();
        let isJavaScriptFile = isJavaScript(file.fileName);

        if (!file.locals) {
            file.locals = {};
            container = file;
            setBlockScopeContainer(file, /*cleanLocals*/ false);
            bind(file);
            file.symbolCount = symbolCount;
        }

        function createSymbol(flags: SymbolFlags, name: string): Symbol {
            symbolCount++;
            return new Symbol(flags, name);
        }

        function setBlockScopeContainer(node: Node, cleanLocals: boolean) {
            blockScopeContainer = node;
            if (cleanLocals) {
                blockScopeContainer.locals = undefined;
            }
        }

        function addDeclarationToSymbol(symbol: Symbol, node: Declaration, symbolKind: SymbolFlags) {
            symbol.flags |= symbolKind;
            if (!symbol.declarations) symbol.declarations = [];
            symbol.declarations.push(node);
            if (symbolKind & SymbolFlags.HasExports && !symbol.exports) symbol.exports = {};
            if (symbolKind & SymbolFlags.HasMembers && !symbol.members) symbol.members = {};
            node.symbol = symbol;
            if (symbolKind & SymbolFlags.Value && !symbol.valueDeclaration) symbol.valueDeclaration = node;
        }

        // Should not be called on a declaration with a computed property name,
        // unless it is a well known Symbol.
        function getDeclarationName(node: Declaration): string {
            if (node.name) {
                if (node.kind === SyntaxKind.ModuleDeclaration && node.name.kind === SyntaxKind.StringLiteral) {
                    return '"' + (<LiteralExpression>node.name).text + '"';
                }
                if (node.name.kind === SyntaxKind.ComputedPropertyName) {
                    let nameExpression = (<ComputedPropertyName>node.name).expression;
                    Debug.assert(isWellKnownSymbolSyntactically(nameExpression));
                    return getPropertyNameForKnownSymbolName((<PropertyAccessExpression>nameExpression).name.text);
                }
                return (<Identifier | LiteralExpression>node.name).text;
            }
            switch (node.kind) {
                case SyntaxKind.Constructor:
                    return "__constructor";
                case SyntaxKind.FunctionType:
                case SyntaxKind.CallSignature:
                    return "__call";
                case SyntaxKind.ConstructorType:
                case SyntaxKind.ConstructSignature:
                    return "__new";
                case SyntaxKind.IndexSignature:
                    return "__index";
                case SyntaxKind.ExportDeclaration:
                    return "__export";
                case SyntaxKind.ExportAssignment:
                    return (<ExportAssignment>node).isExportEquals ? "export=" : "default";
                case SyntaxKind.FunctionDeclaration:
                case SyntaxKind.ClassDeclaration:
                    return node.flags & NodeFlags.Default ? "default" : undefined;
                case SyntaxKind.JSDocFunctionType:
                    return isJSDocConstructSignature(node) ? "__new" : "__call";
                case SyntaxKind.Parameter:
                    // Parameters with names are handled at the top of this function.  Parameters
                    // without names can only come from JSDocFunctionTypes.
                    Debug.assert(node.parent.kind === SyntaxKind.JSDocFunctionType);
                    let functionType = <JSDocFunctionType>node.parent;
                    let index = indexOf(functionType.parameters, node);
                    return "p" + index;
            }
        }

        function getDisplayName(node: Declaration): string {
            return node.name ? declarationNameToString(node.name) : getDeclarationName(node);
        }

        function declareSymbol(symbols: SymbolTable, parent: Symbol, node: Declaration, includes: SymbolFlags, excludes: SymbolFlags): Symbol {
            Debug.assert(!hasDynamicName(node));

            // The exported symbol for an export default function/class node is always named "default"
            let name = node.flags & NodeFlags.Default && parent ? "default" : getDeclarationName(node);

            let symbol: Symbol;
            if (name !== undefined) {
                symbol = hasProperty(symbols, name) ? symbols[name] : (symbols[name] = createSymbol(0, name));
                if (symbol.flags & excludes) {
                    if (node.name) {
                        node.name.parent = node;
                    }

                    // Report errors every position with duplicate declaration
                    // Report errors on previous encountered declarations
                    let message = symbol.flags & SymbolFlags.BlockScopedVariable
                        ? Diagnostics.Cannot_redeclare_block_scoped_variable_0 
                        : Diagnostics.Duplicate_identifier_0;

                    forEach(symbol.declarations, declaration => {
                        file.bindDiagnostics.push(createDiagnosticForNode(declaration.name || declaration, message, getDisplayName(declaration)));
                    });
                    file.bindDiagnostics.push(createDiagnosticForNode(node.name || node, message, getDisplayName(node)));

                    symbol = createSymbol(0, name);
                }
            }
            else {
                symbol = createSymbol(0, "__missing");
            }
            addDeclarationToSymbol(symbol, node, includes);
            symbol.parent = parent;

            if ((node.kind === SyntaxKind.ClassDeclaration || node.kind === SyntaxKind.ClassExpression) && symbol.exports) {
                // TypeScript 1.0 spec (April 2014): 8.4
                // Every class automatically contains a static property member named 'prototype', 
                // the type of which is an instantiation of the class type with type Any supplied as a type argument for each type parameter.
                // It is an error to explicitly declare a static property member with the name 'prototype'.
                let prototypeSymbol = createSymbol(SymbolFlags.Property | SymbolFlags.Prototype, "prototype");
                if (hasProperty(symbol.exports, prototypeSymbol.name)) {
                    if (node.name) {
                        node.name.parent = node;
                    }
                    file.bindDiagnostics.push(createDiagnosticForNode(symbol.exports[prototypeSymbol.name].declarations[0],
                        Diagnostics.Duplicate_identifier_0, prototypeSymbol.name));
                }
                symbol.exports[prototypeSymbol.name] = prototypeSymbol;
                prototypeSymbol.parent = symbol;
            }

            return symbol;
        }

        function declareModuleMember(node: Declaration, symbolKind: SymbolFlags, symbolExcludes: SymbolFlags) {
            let hasExportModifier = getCombinedNodeFlags(node) & NodeFlags.Export;
            if (symbolKind & SymbolFlags.Alias) {
                if (node.kind === SyntaxKind.ExportSpecifier || (node.kind === SyntaxKind.ImportEqualsDeclaration && hasExportModifier)) {
                    declareSymbol(container.symbol.exports, container.symbol, node, symbolKind, symbolExcludes);
                }
                else {
                    declareSymbol(container.locals, undefined, node, symbolKind, symbolExcludes);
                }
            }
            else {
                // Exported module members are given 2 symbols: A local symbol that is classified with an ExportValue,
                // ExportType, or ExportContainer flag, and an associated export symbol with all the correct flags set
                // on it. There are 2 main reasons:
                //
                //   1. We treat locals and exports of the same name as mutually exclusive within a container. 
                //      That means the binder will issue a Duplicate Identifier error if you mix locals and exports
                //      with the same name in the same container.
                //      TODO: Make this a more specific error and decouple it from the exclusion logic.
                //   2. When we checkIdentifier in the checker, we set its resolved symbol to the local symbol,
                //      but return the export symbol (by calling getExportSymbolOfValueSymbolIfExported). That way
                //      when the emitter comes back to it, it knows not to qualify the name if it was found in a containing scope.
                if (hasExportModifier || container.flags & NodeFlags.ExportContext) {
                    let exportKind = (symbolKind & SymbolFlags.Value ? SymbolFlags.ExportValue : 0) |
                        (symbolKind & SymbolFlags.Type ? SymbolFlags.ExportType : 0) |
                        (symbolKind & SymbolFlags.Namespace ? SymbolFlags.ExportNamespace : 0);
                    let local = declareSymbol(container.locals, undefined, node, exportKind, symbolExcludes);
                    local.exportSymbol = declareSymbol(container.symbol.exports, container.symbol, node, symbolKind, symbolExcludes);
                    node.localSymbol = local;
                }
                else {
                    declareSymbol(container.locals, undefined, node, symbolKind, symbolExcludes);
                }
            }
        }

        // All container nodes are kept on a linked list in declaration order. This list is used by the getLocalNameOfContainer function
        // in the type checker to validate that the local name used for a container is unique.
        function bindChildren(node: Node, symbolKind: SymbolFlags, isBlockScopeContainer: boolean) {
            if (symbolKind & SymbolFlags.HasLocals) {
                node.locals = {};
            }

            let saveParent = parent;
            let saveContainer = container;
            let savedBlockScopeContainer = blockScopeContainer;
            parent = node;
            if (symbolKind & SymbolFlags.IsContainer) {
                container = node;

                addToContainerChain(container);
            }

            if (isBlockScopeContainer) {
                // in incremental scenarios we might reuse nodes that already have locals being allocated
                // during the bind step these locals should be dropped to prevent using stale data.
                // locals should always be dropped unless they were previously initialized by the binder
                // these cases are:
                // - node has locals (symbolKind & HasLocals) !== 0
                // - node is a source file
                setBlockScopeContainer(node, /*cleanLocals*/  (symbolKind & SymbolFlags.HasLocals) === 0 && node.kind !== SyntaxKind.SourceFile);
            }

            if (isJavaScriptFile && node.jsDocComment) {
                bind(node.jsDocComment);
            }

            forEachChild(node, bind);
            container = saveContainer;
            parent = saveParent;
            blockScopeContainer = savedBlockScopeContainer;
        }

        function addToContainerChain(node: Node) {
            if (lastContainer) {
                lastContainer.nextContainer = node;
            }

            lastContainer = node;
        }

        function bindDeclaration(node: Declaration, symbolKind: SymbolFlags, symbolExcludes: SymbolFlags, isBlockScopeContainer: boolean) {
            switch (container.kind) {
                case SyntaxKind.ModuleDeclaration:
                    declareModuleMember(node, symbolKind, symbolExcludes);
                    break;
                case SyntaxKind.SourceFile:
                    if (isExternalModule(<SourceFile>container)) {
                        declareModuleMember(node, symbolKind, symbolExcludes);
                        break;
                    }
                case SyntaxKind.FunctionType:
                case SyntaxKind.ConstructorType:
                case SyntaxKind.CallSignature:
                case SyntaxKind.ConstructSignature:
                case SyntaxKind.IndexSignature:
                case SyntaxKind.MethodDeclaration:
                case SyntaxKind.MethodSignature:
                case SyntaxKind.Constructor:
                case SyntaxKind.GetAccessor:
                case SyntaxKind.SetAccessor:
                case SyntaxKind.FunctionDeclaration:
                case SyntaxKind.FunctionExpression:
                case SyntaxKind.ArrowFunction:
                case SyntaxKind.JSDocFunctionType:
                    declareSymbol(container.locals, undefined, node, symbolKind, symbolExcludes);
                    break;
                case SyntaxKind.ClassExpression:
                case SyntaxKind.ClassDeclaration:
                    if (node.flags & NodeFlags.Static) {
                        declareSymbol(container.symbol.exports, container.symbol, node, symbolKind, symbolExcludes);
                        break;
                    }
                case SyntaxKind.TypeLiteral:
                case SyntaxKind.ObjectLiteralExpression:
                case SyntaxKind.InterfaceDeclaration:
                case SyntaxKind.JSDocRecordType:
                    declareSymbol(container.symbol.members, container.symbol, node, symbolKind, symbolExcludes);
                    break;
                case SyntaxKind.EnumDeclaration:
                    declareSymbol(container.symbol.exports, container.symbol, node, symbolKind, symbolExcludes);
                    break;
            }
            bindChildren(node, symbolKind, isBlockScopeContainer);
        }

        function isAmbientContext(node: Node): boolean {
            while (node) {
                if (node.flags & NodeFlags.Ambient) return true;
                node = node.parent;
            }
            return false;
        }

        function hasExportDeclarations(node: ModuleDeclaration | SourceFile): boolean {
            var body = node.kind === SyntaxKind.SourceFile ? node : (<ModuleDeclaration>node).body;
            if (body.kind === SyntaxKind.SourceFile || body.kind === SyntaxKind.ModuleBlock) {
                for (let stat of (<Block>body).statements) {
                    if (stat.kind === SyntaxKind.ExportDeclaration || stat.kind === SyntaxKind.ExportAssignment) {
                        return true;
                    }
                }
            }
            return false;
        }

        function setExportContextFlag(node: ModuleDeclaration | SourceFile) {
            // A declaration source file or ambient module declaration that contains no export declarations (but possibly regular
            // declarations with export modifiers) is an export context in which declarations are implicitly exported.
            if (isAmbientContext(node) && !hasExportDeclarations(node)) {
                node.flags |= NodeFlags.ExportContext;
            }
            else {
                node.flags &= ~NodeFlags.ExportContext;
            }
        }

        function bindModuleDeclaration(node: ModuleDeclaration) {
            setExportContextFlag(node);
            if (node.name.kind === SyntaxKind.StringLiteral) {
                bindDeclaration(node, SymbolFlags.ValueModule, SymbolFlags.ValueModuleExcludes, /*isBlockScopeContainer*/ true);
            }
            else {
                let state = getModuleInstanceState(node);
                if (state === ModuleInstanceState.NonInstantiated) {
                    bindDeclaration(node, SymbolFlags.NamespaceModule, SymbolFlags.NamespaceModuleExcludes, /*isBlockScopeContainer*/ true);
                }
                else {
                    bindDeclaration(node, SymbolFlags.ValueModule, SymbolFlags.ValueModuleExcludes, /*isBlockScopeContainer*/ true);
                    let currentModuleIsConstEnumOnly = state === ModuleInstanceState.ConstEnumOnly;
                    if (node.symbol.constEnumOnlyModule === undefined) {
                        // non-merged case - use the current state
                        node.symbol.constEnumOnlyModule = currentModuleIsConstEnumOnly;
                    }
                    else {
                        // merged case: module is const enum only if all its pieces are non-instantiated or const enum
                        node.symbol.constEnumOnlyModule = node.symbol.constEnumOnlyModule && currentModuleIsConstEnumOnly;
                    }
                }
            }
        }

        function bindFunctionOrConstructorTypeORJSDocFunctionType(node: SignatureDeclaration): void {
            // For a given function symbol "<...>(...) => T" we want to generate a symbol identical
            // to the one we would get for: { <...>(...): T }
            //
            // We do that by making an anonymous type literal symbol, and then setting the function 
            // symbol as its sole member. To the rest of the system, this symbol will be  indistinguishable 
            // from an actual type literal symbol you would have gotten had you used the long form.

            let name = getDeclarationName(node);

            let symbol = createSymbol(SymbolFlags.Signature, name);
            addDeclarationToSymbol(symbol, node, SymbolFlags.Signature);
            bindChildren(node, SymbolFlags.Signature, /*isBlockScopeContainer:*/ false);

            let typeLiteralSymbol = createSymbol(SymbolFlags.TypeLiteral, "__type");
            addDeclarationToSymbol(typeLiteralSymbol, node, SymbolFlags.TypeLiteral);
            typeLiteralSymbol.members = {};
<<<<<<< HEAD
            typeLiteralSymbol.members[name] = symbol
=======
            typeLiteralSymbol.members[symbol.name] = symbol
>>>>>>> e671bd6a
        }

        function bindAnonymousDeclaration(node: Declaration, symbolKind: SymbolFlags, name: string, isBlockScopeContainer: boolean) {
            let symbol = createSymbol(symbolKind, name);
            addDeclarationToSymbol(symbol, node, symbolKind);
            bindChildren(node, symbolKind, isBlockScopeContainer);
        }

        function bindCatchVariableDeclaration(node: CatchClause) {
            bindChildren(node, /*symbolKind:*/ 0, /*isBlockScopeContainer:*/ true);
        }

        function bindBlockScopedDeclaration(node: Declaration, symbolKind: SymbolFlags, symbolExcludes: SymbolFlags) {
            switch (blockScopeContainer.kind) {
                case SyntaxKind.ModuleDeclaration:
                    declareModuleMember(node, symbolKind, symbolExcludes);
                    break;
                case SyntaxKind.SourceFile:
                    if (isExternalModule(<SourceFile>container)) {
                        declareModuleMember(node, symbolKind, symbolExcludes);
                        break;
                    }
                    // fall through.
                default:
                    if (!blockScopeContainer.locals) {
                        blockScopeContainer.locals = {};
                        addToContainerChain(blockScopeContainer);
                    }
                    declareSymbol(blockScopeContainer.locals, undefined, node, symbolKind, symbolExcludes);
            }
            bindChildren(node, symbolKind, /*isBlockScopeContainer*/ false);
        }

        function bindBlockScopedVariableDeclaration(node: Declaration) {
            bindBlockScopedDeclaration(node, SymbolFlags.BlockScopedVariable, SymbolFlags.BlockScopedVariableExcludes);
        }

        function getDestructuringParameterName(node: Declaration) {
            return "__" + indexOf((<SignatureDeclaration>node.parent).parameters, node);
        }

        function bind(node: Node): void {
            node.parent = parent;

            switch (node.kind) {
                case SyntaxKind.TypeParameter:
                    bindDeclaration(<Declaration>node, SymbolFlags.TypeParameter, SymbolFlags.TypeParameterExcludes, /*isBlockScopeContainer*/ false);
                    break;
                case SyntaxKind.Parameter:
                    bindParameter(<ParameterDeclaration>node);
                    break;
                case SyntaxKind.VariableDeclaration:
                case SyntaxKind.BindingElement:
                    if (isBindingPattern((<Declaration>node).name)) {
                        bindChildren(node, 0, /*isBlockScopeContainer*/ false);
                    }
                    else if (isBlockOrCatchScoped(<Declaration>node)) {
                        bindBlockScopedVariableDeclaration(<Declaration>node);
                    }
                    else if (isParameterDeclaration(<VariableLikeDeclaration>node)) {
                        // It is safe to walk up parent chain to find whether the node is a destructing parameter declaration
                        // because its parent chain has already been set up, since parents are set before descending into children.
                        //
                        // If node is a binding element in parameter declaration, we need to use ParameterExcludes.
                        // Using ParameterExcludes flag allows the compiler to report an error on duplicate identifiers in Parameter Declaration
                        // For example:
                        //      function foo([a,a]) {} // Duplicate Identifier error
                        //      function bar(a,a) {}   // Duplicate Identifier error, parameter declaration in this case is handled in bindParameter
                        //                             // which correctly set excluded symbols
                        bindDeclaration(<Declaration>node, SymbolFlags.FunctionScopedVariable, SymbolFlags.ParameterExcludes, /*isBlockScopeContainer*/ false);
                    }
                    else {
                        bindDeclaration(<Declaration>node, SymbolFlags.FunctionScopedVariable, SymbolFlags.FunctionScopedVariableExcludes, /*isBlockScopeContainer*/ false);
                    }
                    break;
                case SyntaxKind.PropertyDeclaration:
                case SyntaxKind.PropertySignature:
                case SyntaxKind.JSDocRecordMember:
                    bindPropertyOrMethodOrAccessor(<Declaration>node, SymbolFlags.Property | ((<PropertyDeclaration>node).questionToken ? SymbolFlags.Optional : 0), SymbolFlags.PropertyExcludes, /*isBlockScopeContainer*/ false);
                    break;
                case SyntaxKind.PropertyAssignment:
                case SyntaxKind.ShorthandPropertyAssignment:
                    bindPropertyOrMethodOrAccessor(<Declaration>node, SymbolFlags.Property, SymbolFlags.PropertyExcludes, /*isBlockScopeContainer*/ false);
                    break;
                case SyntaxKind.EnumMember:
                    bindPropertyOrMethodOrAccessor(<Declaration>node, SymbolFlags.EnumMember, SymbolFlags.EnumMemberExcludes, /*isBlockScopeContainer*/ false);
                    break;
                case SyntaxKind.CallSignature:
                case SyntaxKind.ConstructSignature:
                case SyntaxKind.IndexSignature:
                    bindDeclaration(<Declaration>node, SymbolFlags.Signature, 0, /*isBlockScopeContainer*/ false);
                    break;
                case SyntaxKind.MethodDeclaration:
                case SyntaxKind.MethodSignature:
                    // If this is an ObjectLiteralExpression method, then it sits in the same space
                    // as other properties in the object literal.  So we use SymbolFlags.PropertyExcludes
                    // so that it will conflict with any other object literal members with the same
                    // name.
                    bindPropertyOrMethodOrAccessor(<Declaration>node, SymbolFlags.Method | ((<MethodDeclaration>node).questionToken ? SymbolFlags.Optional : 0),
                        isObjectLiteralMethod(node) ? SymbolFlags.PropertyExcludes : SymbolFlags.MethodExcludes, /*isBlockScopeContainer*/ true);
                    break;
                case SyntaxKind.FunctionDeclaration:
                    bindDeclaration(<Declaration>node, SymbolFlags.Function, SymbolFlags.FunctionExcludes, /*isBlockScopeContainer*/ true);
                    break;
                case SyntaxKind.Constructor:
                    bindDeclaration(<Declaration>node, SymbolFlags.Constructor, /*symbolExcludes:*/ 0, /*isBlockScopeContainer:*/ true);
                    break;
                case SyntaxKind.GetAccessor:
                    bindPropertyOrMethodOrAccessor(<Declaration>node, SymbolFlags.GetAccessor, SymbolFlags.GetAccessorExcludes, /*isBlockScopeContainer*/ true);
                    break;
                case SyntaxKind.SetAccessor:
                    bindPropertyOrMethodOrAccessor(<Declaration>node, SymbolFlags.SetAccessor, SymbolFlags.SetAccessorExcludes, /*isBlockScopeContainer*/ true);
                    break;

                case SyntaxKind.FunctionType:
                case SyntaxKind.ConstructorType:
                case SyntaxKind.JSDocFunctionType:
                    bindFunctionOrConstructorTypeORJSDocFunctionType(<SignatureDeclaration>node);
                    break;
                    
                case SyntaxKind.TypeLiteral:
                case SyntaxKind.JSDocRecordType:
                    bindAnonymousDeclaration(<TypeLiteralNode>node, SymbolFlags.TypeLiteral, "__type", /*isBlockScopeContainer*/ false);
                    break;
                case SyntaxKind.ObjectLiteralExpression:
                    bindAnonymousDeclaration(<ObjectLiteralExpression>node, SymbolFlags.ObjectLiteral, "__object", /*isBlockScopeContainer*/ false);
                    break;
                case SyntaxKind.FunctionExpression:
                case SyntaxKind.ArrowFunction:
                    bindAnonymousDeclaration(<FunctionExpression>node, SymbolFlags.Function, "__function", /*isBlockScopeContainer*/ true);
                    break;
                case SyntaxKind.ClassExpression:
                    bindAnonymousDeclaration(<ClassExpression>node, SymbolFlags.Class, "__class", /*isBlockScopeContainer*/ false);
                    break;
                case SyntaxKind.CatchClause:
                    bindCatchVariableDeclaration(<CatchClause>node);
                    break;
                case SyntaxKind.ClassDeclaration:
                    bindBlockScopedDeclaration(<Declaration>node, SymbolFlags.Class, SymbolFlags.ClassExcludes);
                    break;
                case SyntaxKind.InterfaceDeclaration:
                    bindBlockScopedDeclaration(<Declaration>node, SymbolFlags.Interface, SymbolFlags.InterfaceExcludes);
                    break;
                case SyntaxKind.TypeAliasDeclaration:
                    bindBlockScopedDeclaration(<Declaration>node, SymbolFlags.TypeAlias, SymbolFlags.TypeAliasExcludes);
                    break;
                case SyntaxKind.EnumDeclaration:
                    if (isConst(node)) {
                        bindBlockScopedDeclaration(<Declaration>node, SymbolFlags.ConstEnum, SymbolFlags.ConstEnumExcludes);
                    }
                    else {
                        bindBlockScopedDeclaration(<Declaration>node, SymbolFlags.RegularEnum, SymbolFlags.RegularEnumExcludes);
                    }
                    break;
                case SyntaxKind.ModuleDeclaration:
                    bindModuleDeclaration(<ModuleDeclaration>node);
                    break;
                case SyntaxKind.ImportEqualsDeclaration:
                case SyntaxKind.NamespaceImport:
                case SyntaxKind.ImportSpecifier:
                case SyntaxKind.ExportSpecifier:
                    bindDeclaration(<Declaration>node, SymbolFlags.Alias, SymbolFlags.AliasExcludes, /*isBlockScopeContainer*/ false);
                    break;
                case SyntaxKind.ImportClause:
                    if ((<ImportClause>node).name) {
                        bindDeclaration(<Declaration>node, SymbolFlags.Alias, SymbolFlags.AliasExcludes, /*isBlockScopeContainer*/ false);
                    }
                    else {
                        bindChildren(node, 0, /*isBlockScopeContainer*/ false);
                    }
                    break;
                case SyntaxKind.ExportDeclaration:
                    if (!(<ExportDeclaration>node).exportClause) {
                        // All export * declarations are collected in an __export symbol
                        declareSymbol(container.symbol.exports, container.symbol, <Declaration>node, SymbolFlags.ExportStar, 0);
                    }
                    bindChildren(node, 0, /*isBlockScopeContainer*/ false);
                    break;
                case SyntaxKind.ExportAssignment:
                    if ((<ExportAssignment>node).expression.kind === SyntaxKind.Identifier) {
                        // An export default clause with an identifier exports all meanings of that identifier
                        declareSymbol(container.symbol.exports, container.symbol, <Declaration>node, SymbolFlags.Alias, SymbolFlags.PropertyExcludes | SymbolFlags.AliasExcludes);
                    }
                    else {
                        // An export default clause with an expression exports a value
                        declareSymbol(container.symbol.exports, container.symbol, <Declaration>node, SymbolFlags.Property, SymbolFlags.PropertyExcludes | SymbolFlags.AliasExcludes);
                    }
                    bindChildren(node, 0, /*isBlockScopeContainer*/ false);
                    break;
                case SyntaxKind.SourceFile:
                    setExportContextFlag(<SourceFile>node);
                    if (isExternalModule(<SourceFile>node)) {
                        bindAnonymousDeclaration(<SourceFile>node, SymbolFlags.ValueModule, '"' + removeFileExtension((<SourceFile>node).fileName) + '"', /*isBlockScopeContainer*/ true);
                        break;
                    }
                case SyntaxKind.Block:
                    // do not treat function block a block-scope container
                    // all block-scope locals that reside in this block should go to the function locals.
                    // Otherwise this won't be considered as redeclaration of a block scoped local:
                    // function foo() {
                    //  let x;
                    //  let x;
                    // }
                    // 'let x' will be placed into the function locals and 'let x' - into the locals of the block
                    bindChildren(node, 0, /*isBlockScopeContainer*/ !isFunctionLike(node.parent));
                    break;
                case SyntaxKind.CatchClause:
                case SyntaxKind.ForStatement:
                case SyntaxKind.ForInStatement:
                case SyntaxKind.ForOfStatement:
                case SyntaxKind.CaseBlock:
                    bindChildren(node, 0, /*isBlockScopeContainer*/ true);
                    break;
                default:
                    bindChildren(node, 0, /*isBlockScopeContainer:*/ false);
                    break;
            }
        }

        function bindParameter(node: ParameterDeclaration) {
            if (isBindingPattern(node.name)) {
                bindAnonymousDeclaration(node, SymbolFlags.FunctionScopedVariable, getDestructuringParameterName(node), /*isBlockScopeContainer*/ false);
            }
            else {
                bindDeclaration(node, SymbolFlags.FunctionScopedVariable, SymbolFlags.ParameterExcludes, /*isBlockScopeContainer*/ false);
            }

            // If this is a property-parameter, then also declare the property symbol into the 
            // containing class.
            if (node.flags & NodeFlags.AccessibilityModifier &&
                node.parent.kind === SyntaxKind.Constructor &&
                (node.parent.parent.kind === SyntaxKind.ClassDeclaration || node.parent.parent.kind === SyntaxKind.ClassExpression)) {

                let classDeclaration = <ClassLikeDeclaration>node.parent.parent;
                declareSymbol(classDeclaration.symbol.members, classDeclaration.symbol, node, SymbolFlags.Property, SymbolFlags.PropertyExcludes);
            }
        }

        function bindPropertyOrMethodOrAccessor(node: Declaration, symbolKind: SymbolFlags, symbolExcludes: SymbolFlags, isBlockScopeContainer: boolean) {
            if (hasDynamicName(node)) {
                bindAnonymousDeclaration(node, symbolKind, "__computed", isBlockScopeContainer);
            }
            else {
                bindDeclaration(node, symbolKind, symbolExcludes, isBlockScopeContainer);
            }
        }
    }
}
<|MERGE_RESOLUTION|>--- conflicted
+++ resolved
@@ -1,653 +1,646 @@
-/// <reference path="parser.ts"/>
-
-/* @internal */
-module ts {
-    export let bindTime = 0;
-
-    export const enum ModuleInstanceState {
-        NonInstantiated = 0,
-        Instantiated    = 1,
-        ConstEnumOnly   = 2
-    }
-
-    export function getModuleInstanceState(node: Node): ModuleInstanceState {
-        // A module is uninstantiated if it contains only 
-        // 1. interface declarations, type alias declarations
-        if (node.kind === SyntaxKind.InterfaceDeclaration || node.kind === SyntaxKind.TypeAliasDeclaration) {
-            return ModuleInstanceState.NonInstantiated;
-        }
-        // 2. const enum declarations
-        else if (isConstEnumDeclaration(node)) {
-            return ModuleInstanceState.ConstEnumOnly;
-        }
-        // 3. non-exported import declarations
-        else if ((node.kind === SyntaxKind.ImportDeclaration || node.kind === SyntaxKind.ImportEqualsDeclaration) && !(node.flags & NodeFlags.Export)) {
-            return ModuleInstanceState.NonInstantiated;
-        }
-        // 4. other uninstantiated module declarations.
-        else if (node.kind === SyntaxKind.ModuleBlock) {
-            let state = ModuleInstanceState.NonInstantiated;
-            forEachChild(node, n => {
-                switch (getModuleInstanceState(n)) {
-                    case ModuleInstanceState.NonInstantiated:
-                        // child is non-instantiated - continue searching
-                        return false;
-                    case ModuleInstanceState.ConstEnumOnly:
-                        // child is const enum only - record state and continue searching
-                        state = ModuleInstanceState.ConstEnumOnly;
-                        return false;
-                    case ModuleInstanceState.Instantiated:
-                        // child is instantiated - record state and stop
-                        state = ModuleInstanceState.Instantiated;
-                        return true;
-                }
-            });
-            return state;
-        }
-        else if (node.kind === SyntaxKind.ModuleDeclaration) {
-            return getModuleInstanceState((<ModuleDeclaration>node).body);
-        }
-        else {
-            return ModuleInstanceState.Instantiated;
-        }
-    }
-
-    export function bindSourceFile(file: SourceFile): void {
-        let start = new Date().getTime();
-        bindSourceFileWorker(file);
-        bindTime += new Date().getTime() - start;
-    }
-
-    function bindSourceFileWorker(file: SourceFile): void {
-        let parent: Node;
-        let container: Node;
-        let blockScopeContainer: Node;
-        let lastContainer: Node;
-        let symbolCount = 0;
-        let Symbol = objectAllocator.getSymbolConstructor();
-        let isJavaScriptFile = isJavaScript(file.fileName);
-
-        if (!file.locals) {
-            file.locals = {};
-            container = file;
-            setBlockScopeContainer(file, /*cleanLocals*/ false);
-            bind(file);
-            file.symbolCount = symbolCount;
-        }
-
-        function createSymbol(flags: SymbolFlags, name: string): Symbol {
-            symbolCount++;
-            return new Symbol(flags, name);
-        }
-
-        function setBlockScopeContainer(node: Node, cleanLocals: boolean) {
-            blockScopeContainer = node;
-            if (cleanLocals) {
-                blockScopeContainer.locals = undefined;
-            }
-        }
-
-        function addDeclarationToSymbol(symbol: Symbol, node: Declaration, symbolKind: SymbolFlags) {
-            symbol.flags |= symbolKind;
-            if (!symbol.declarations) symbol.declarations = [];
-            symbol.declarations.push(node);
-            if (symbolKind & SymbolFlags.HasExports && !symbol.exports) symbol.exports = {};
-            if (symbolKind & SymbolFlags.HasMembers && !symbol.members) symbol.members = {};
-            node.symbol = symbol;
-            if (symbolKind & SymbolFlags.Value && !symbol.valueDeclaration) symbol.valueDeclaration = node;
-        }
-
-        // Should not be called on a declaration with a computed property name,
-        // unless it is a well known Symbol.
-        function getDeclarationName(node: Declaration): string {
-            if (node.name) {
-                if (node.kind === SyntaxKind.ModuleDeclaration && node.name.kind === SyntaxKind.StringLiteral) {
-                    return '"' + (<LiteralExpression>node.name).text + '"';
-                }
-                if (node.name.kind === SyntaxKind.ComputedPropertyName) {
-                    let nameExpression = (<ComputedPropertyName>node.name).expression;
-                    Debug.assert(isWellKnownSymbolSyntactically(nameExpression));
-                    return getPropertyNameForKnownSymbolName((<PropertyAccessExpression>nameExpression).name.text);
-                }
-                return (<Identifier | LiteralExpression>node.name).text;
-            }
-            switch (node.kind) {
-                case SyntaxKind.Constructor:
-                    return "__constructor";
-                case SyntaxKind.FunctionType:
-                case SyntaxKind.CallSignature:
-                    return "__call";
-                case SyntaxKind.ConstructorType:
-                case SyntaxKind.ConstructSignature:
-                    return "__new";
-                case SyntaxKind.IndexSignature:
-                    return "__index";
-                case SyntaxKind.ExportDeclaration:
-                    return "__export";
-                case SyntaxKind.ExportAssignment:
-                    return (<ExportAssignment>node).isExportEquals ? "export=" : "default";
-                case SyntaxKind.FunctionDeclaration:
-                case SyntaxKind.ClassDeclaration:
-                    return node.flags & NodeFlags.Default ? "default" : undefined;
-                case SyntaxKind.JSDocFunctionType:
-                    return isJSDocConstructSignature(node) ? "__new" : "__call";
-                case SyntaxKind.Parameter:
-                    // Parameters with names are handled at the top of this function.  Parameters
-                    // without names can only come from JSDocFunctionTypes.
-                    Debug.assert(node.parent.kind === SyntaxKind.JSDocFunctionType);
-                    let functionType = <JSDocFunctionType>node.parent;
-                    let index = indexOf(functionType.parameters, node);
-                    return "p" + index;
-            }
-        }
-
-        function getDisplayName(node: Declaration): string {
-            return node.name ? declarationNameToString(node.name) : getDeclarationName(node);
-        }
-
-        function declareSymbol(symbols: SymbolTable, parent: Symbol, node: Declaration, includes: SymbolFlags, excludes: SymbolFlags): Symbol {
-            Debug.assert(!hasDynamicName(node));
-
-            // The exported symbol for an export default function/class node is always named "default"
-            let name = node.flags & NodeFlags.Default && parent ? "default" : getDeclarationName(node);
-
-            let symbol: Symbol;
-            if (name !== undefined) {
-                symbol = hasProperty(symbols, name) ? symbols[name] : (symbols[name] = createSymbol(0, name));
-                if (symbol.flags & excludes) {
-                    if (node.name) {
-                        node.name.parent = node;
-                    }
-
-                    // Report errors every position with duplicate declaration
-                    // Report errors on previous encountered declarations
-                    let message = symbol.flags & SymbolFlags.BlockScopedVariable
-                        ? Diagnostics.Cannot_redeclare_block_scoped_variable_0 
-                        : Diagnostics.Duplicate_identifier_0;
-
-                    forEach(symbol.declarations, declaration => {
-                        file.bindDiagnostics.push(createDiagnosticForNode(declaration.name || declaration, message, getDisplayName(declaration)));
-                    });
-                    file.bindDiagnostics.push(createDiagnosticForNode(node.name || node, message, getDisplayName(node)));
-
-                    symbol = createSymbol(0, name);
-                }
-            }
-            else {
-                symbol = createSymbol(0, "__missing");
-            }
-            addDeclarationToSymbol(symbol, node, includes);
-            symbol.parent = parent;
-
-            if ((node.kind === SyntaxKind.ClassDeclaration || node.kind === SyntaxKind.ClassExpression) && symbol.exports) {
-                // TypeScript 1.0 spec (April 2014): 8.4
-                // Every class automatically contains a static property member named 'prototype', 
-                // the type of which is an instantiation of the class type with type Any supplied as a type argument for each type parameter.
-                // It is an error to explicitly declare a static property member with the name 'prototype'.
-                let prototypeSymbol = createSymbol(SymbolFlags.Property | SymbolFlags.Prototype, "prototype");
-                if (hasProperty(symbol.exports, prototypeSymbol.name)) {
-                    if (node.name) {
-                        node.name.parent = node;
-                    }
-                    file.bindDiagnostics.push(createDiagnosticForNode(symbol.exports[prototypeSymbol.name].declarations[0],
-                        Diagnostics.Duplicate_identifier_0, prototypeSymbol.name));
-                }
-                symbol.exports[prototypeSymbol.name] = prototypeSymbol;
-                prototypeSymbol.parent = symbol;
-            }
-
-            return symbol;
-        }
-
-        function declareModuleMember(node: Declaration, symbolKind: SymbolFlags, symbolExcludes: SymbolFlags) {
-            let hasExportModifier = getCombinedNodeFlags(node) & NodeFlags.Export;
-            if (symbolKind & SymbolFlags.Alias) {
-                if (node.kind === SyntaxKind.ExportSpecifier || (node.kind === SyntaxKind.ImportEqualsDeclaration && hasExportModifier)) {
-                    declareSymbol(container.symbol.exports, container.symbol, node, symbolKind, symbolExcludes);
-                }
-                else {
-                    declareSymbol(container.locals, undefined, node, symbolKind, symbolExcludes);
-                }
-            }
-            else {
-                // Exported module members are given 2 symbols: A local symbol that is classified with an ExportValue,
-                // ExportType, or ExportContainer flag, and an associated export symbol with all the correct flags set
-                // on it. There are 2 main reasons:
-                //
-                //   1. We treat locals and exports of the same name as mutually exclusive within a container. 
-                //      That means the binder will issue a Duplicate Identifier error if you mix locals and exports
-                //      with the same name in the same container.
-                //      TODO: Make this a more specific error and decouple it from the exclusion logic.
-                //   2. When we checkIdentifier in the checker, we set its resolved symbol to the local symbol,
-                //      but return the export symbol (by calling getExportSymbolOfValueSymbolIfExported). That way
-                //      when the emitter comes back to it, it knows not to qualify the name if it was found in a containing scope.
-                if (hasExportModifier || container.flags & NodeFlags.ExportContext) {
-                    let exportKind = (symbolKind & SymbolFlags.Value ? SymbolFlags.ExportValue : 0) |
-                        (symbolKind & SymbolFlags.Type ? SymbolFlags.ExportType : 0) |
-                        (symbolKind & SymbolFlags.Namespace ? SymbolFlags.ExportNamespace : 0);
-                    let local = declareSymbol(container.locals, undefined, node, exportKind, symbolExcludes);
-                    local.exportSymbol = declareSymbol(container.symbol.exports, container.symbol, node, symbolKind, symbolExcludes);
-                    node.localSymbol = local;
-                }
-                else {
-                    declareSymbol(container.locals, undefined, node, symbolKind, symbolExcludes);
-                }
-            }
-        }
-
-        // All container nodes are kept on a linked list in declaration order. This list is used by the getLocalNameOfContainer function
-        // in the type checker to validate that the local name used for a container is unique.
-        function bindChildren(node: Node, symbolKind: SymbolFlags, isBlockScopeContainer: boolean) {
-            if (symbolKind & SymbolFlags.HasLocals) {
-                node.locals = {};
-            }
-
-            let saveParent = parent;
-            let saveContainer = container;
-            let savedBlockScopeContainer = blockScopeContainer;
-            parent = node;
-            if (symbolKind & SymbolFlags.IsContainer) {
-                container = node;
-
-                addToContainerChain(container);
-            }
-
-            if (isBlockScopeContainer) {
-                // in incremental scenarios we might reuse nodes that already have locals being allocated
-                // during the bind step these locals should be dropped to prevent using stale data.
-                // locals should always be dropped unless they were previously initialized by the binder
-                // these cases are:
-                // - node has locals (symbolKind & HasLocals) !== 0
-                // - node is a source file
-                setBlockScopeContainer(node, /*cleanLocals*/  (symbolKind & SymbolFlags.HasLocals) === 0 && node.kind !== SyntaxKind.SourceFile);
-            }
-
-            if (isJavaScriptFile && node.jsDocComment) {
-                bind(node.jsDocComment);
-            }
-
-            forEachChild(node, bind);
-            container = saveContainer;
-            parent = saveParent;
-            blockScopeContainer = savedBlockScopeContainer;
-        }
-
-        function addToContainerChain(node: Node) {
-            if (lastContainer) {
-                lastContainer.nextContainer = node;
-            }
-
-            lastContainer = node;
-        }
-
-        function bindDeclaration(node: Declaration, symbolKind: SymbolFlags, symbolExcludes: SymbolFlags, isBlockScopeContainer: boolean) {
-            switch (container.kind) {
-                case SyntaxKind.ModuleDeclaration:
-                    declareModuleMember(node, symbolKind, symbolExcludes);
-                    break;
-                case SyntaxKind.SourceFile:
-                    if (isExternalModule(<SourceFile>container)) {
-                        declareModuleMember(node, symbolKind, symbolExcludes);
-                        break;
-                    }
-                case SyntaxKind.FunctionType:
-                case SyntaxKind.ConstructorType:
-                case SyntaxKind.CallSignature:
-                case SyntaxKind.ConstructSignature:
-                case SyntaxKind.IndexSignature:
-                case SyntaxKind.MethodDeclaration:
-                case SyntaxKind.MethodSignature:
-                case SyntaxKind.Constructor:
-                case SyntaxKind.GetAccessor:
-                case SyntaxKind.SetAccessor:
-                case SyntaxKind.FunctionDeclaration:
-                case SyntaxKind.FunctionExpression:
-                case SyntaxKind.ArrowFunction:
-                case SyntaxKind.JSDocFunctionType:
-                    declareSymbol(container.locals, undefined, node, symbolKind, symbolExcludes);
-                    break;
-                case SyntaxKind.ClassExpression:
-                case SyntaxKind.ClassDeclaration:
-                    if (node.flags & NodeFlags.Static) {
-                        declareSymbol(container.symbol.exports, container.symbol, node, symbolKind, symbolExcludes);
-                        break;
-                    }
-                case SyntaxKind.TypeLiteral:
-                case SyntaxKind.ObjectLiteralExpression:
-                case SyntaxKind.InterfaceDeclaration:
-                case SyntaxKind.JSDocRecordType:
-                    declareSymbol(container.symbol.members, container.symbol, node, symbolKind, symbolExcludes);
-                    break;
-                case SyntaxKind.EnumDeclaration:
-                    declareSymbol(container.symbol.exports, container.symbol, node, symbolKind, symbolExcludes);
-                    break;
-            }
-            bindChildren(node, symbolKind, isBlockScopeContainer);
-        }
-
-        function isAmbientContext(node: Node): boolean {
-            while (node) {
-                if (node.flags & NodeFlags.Ambient) return true;
-                node = node.parent;
-            }
-            return false;
-        }
-
-        function hasExportDeclarations(node: ModuleDeclaration | SourceFile): boolean {
-            var body = node.kind === SyntaxKind.SourceFile ? node : (<ModuleDeclaration>node).body;
-            if (body.kind === SyntaxKind.SourceFile || body.kind === SyntaxKind.ModuleBlock) {
-                for (let stat of (<Block>body).statements) {
-                    if (stat.kind === SyntaxKind.ExportDeclaration || stat.kind === SyntaxKind.ExportAssignment) {
-                        return true;
-                    }
-                }
-            }
-            return false;
-        }
-
-        function setExportContextFlag(node: ModuleDeclaration | SourceFile) {
-            // A declaration source file or ambient module declaration that contains no export declarations (but possibly regular
-            // declarations with export modifiers) is an export context in which declarations are implicitly exported.
-            if (isAmbientContext(node) && !hasExportDeclarations(node)) {
-                node.flags |= NodeFlags.ExportContext;
-            }
-            else {
-                node.flags &= ~NodeFlags.ExportContext;
-            }
-        }
-
-        function bindModuleDeclaration(node: ModuleDeclaration) {
-            setExportContextFlag(node);
-            if (node.name.kind === SyntaxKind.StringLiteral) {
-                bindDeclaration(node, SymbolFlags.ValueModule, SymbolFlags.ValueModuleExcludes, /*isBlockScopeContainer*/ true);
-            }
-            else {
-                let state = getModuleInstanceState(node);
-                if (state === ModuleInstanceState.NonInstantiated) {
-                    bindDeclaration(node, SymbolFlags.NamespaceModule, SymbolFlags.NamespaceModuleExcludes, /*isBlockScopeContainer*/ true);
-                }
-                else {
-                    bindDeclaration(node, SymbolFlags.ValueModule, SymbolFlags.ValueModuleExcludes, /*isBlockScopeContainer*/ true);
-                    let currentModuleIsConstEnumOnly = state === ModuleInstanceState.ConstEnumOnly;
-                    if (node.symbol.constEnumOnlyModule === undefined) {
-                        // non-merged case - use the current state
-                        node.symbol.constEnumOnlyModule = currentModuleIsConstEnumOnly;
-                    }
-                    else {
-                        // merged case: module is const enum only if all its pieces are non-instantiated or const enum
-                        node.symbol.constEnumOnlyModule = node.symbol.constEnumOnlyModule && currentModuleIsConstEnumOnly;
-                    }
-                }
-            }
-        }
-
-        function bindFunctionOrConstructorTypeORJSDocFunctionType(node: SignatureDeclaration): void {
-            // For a given function symbol "<...>(...) => T" we want to generate a symbol identical
-            // to the one we would get for: { <...>(...): T }
-            //
-            // We do that by making an anonymous type literal symbol, and then setting the function 
-            // symbol as its sole member. To the rest of the system, this symbol will be  indistinguishable 
-            // from an actual type literal symbol you would have gotten had you used the long form.
-
-            let name = getDeclarationName(node);
-
-            let symbol = createSymbol(SymbolFlags.Signature, name);
-            addDeclarationToSymbol(symbol, node, SymbolFlags.Signature);
-            bindChildren(node, SymbolFlags.Signature, /*isBlockScopeContainer:*/ false);
-
-            let typeLiteralSymbol = createSymbol(SymbolFlags.TypeLiteral, "__type");
-            addDeclarationToSymbol(typeLiteralSymbol, node, SymbolFlags.TypeLiteral);
-            typeLiteralSymbol.members = {};
-<<<<<<< HEAD
-            typeLiteralSymbol.members[name] = symbol
-=======
-            typeLiteralSymbol.members[symbol.name] = symbol
->>>>>>> e671bd6a
-        }
-
-        function bindAnonymousDeclaration(node: Declaration, symbolKind: SymbolFlags, name: string, isBlockScopeContainer: boolean) {
-            let symbol = createSymbol(symbolKind, name);
-            addDeclarationToSymbol(symbol, node, symbolKind);
-            bindChildren(node, symbolKind, isBlockScopeContainer);
-        }
-
-        function bindCatchVariableDeclaration(node: CatchClause) {
-            bindChildren(node, /*symbolKind:*/ 0, /*isBlockScopeContainer:*/ true);
-        }
-
-        function bindBlockScopedDeclaration(node: Declaration, symbolKind: SymbolFlags, symbolExcludes: SymbolFlags) {
-            switch (blockScopeContainer.kind) {
-                case SyntaxKind.ModuleDeclaration:
-                    declareModuleMember(node, symbolKind, symbolExcludes);
-                    break;
-                case SyntaxKind.SourceFile:
-                    if (isExternalModule(<SourceFile>container)) {
-                        declareModuleMember(node, symbolKind, symbolExcludes);
-                        break;
-                    }
-                    // fall through.
-                default:
-                    if (!blockScopeContainer.locals) {
-                        blockScopeContainer.locals = {};
-                        addToContainerChain(blockScopeContainer);
-                    }
-                    declareSymbol(blockScopeContainer.locals, undefined, node, symbolKind, symbolExcludes);
-            }
-            bindChildren(node, symbolKind, /*isBlockScopeContainer*/ false);
-        }
-
-        function bindBlockScopedVariableDeclaration(node: Declaration) {
-            bindBlockScopedDeclaration(node, SymbolFlags.BlockScopedVariable, SymbolFlags.BlockScopedVariableExcludes);
-        }
-
-        function getDestructuringParameterName(node: Declaration) {
-            return "__" + indexOf((<SignatureDeclaration>node.parent).parameters, node);
-        }
-
-        function bind(node: Node): void {
-            node.parent = parent;
-
-            switch (node.kind) {
-                case SyntaxKind.TypeParameter:
-                    bindDeclaration(<Declaration>node, SymbolFlags.TypeParameter, SymbolFlags.TypeParameterExcludes, /*isBlockScopeContainer*/ false);
-                    break;
-                case SyntaxKind.Parameter:
-                    bindParameter(<ParameterDeclaration>node);
-                    break;
-                case SyntaxKind.VariableDeclaration:
-                case SyntaxKind.BindingElement:
-                    if (isBindingPattern((<Declaration>node).name)) {
-                        bindChildren(node, 0, /*isBlockScopeContainer*/ false);
-                    }
-                    else if (isBlockOrCatchScoped(<Declaration>node)) {
-                        bindBlockScopedVariableDeclaration(<Declaration>node);
-                    }
-                    else if (isParameterDeclaration(<VariableLikeDeclaration>node)) {
-                        // It is safe to walk up parent chain to find whether the node is a destructing parameter declaration
-                        // because its parent chain has already been set up, since parents are set before descending into children.
-                        //
-                        // If node is a binding element in parameter declaration, we need to use ParameterExcludes.
-                        // Using ParameterExcludes flag allows the compiler to report an error on duplicate identifiers in Parameter Declaration
-                        // For example:
-                        //      function foo([a,a]) {} // Duplicate Identifier error
-                        //      function bar(a,a) {}   // Duplicate Identifier error, parameter declaration in this case is handled in bindParameter
-                        //                             // which correctly set excluded symbols
-                        bindDeclaration(<Declaration>node, SymbolFlags.FunctionScopedVariable, SymbolFlags.ParameterExcludes, /*isBlockScopeContainer*/ false);
-                    }
-                    else {
-                        bindDeclaration(<Declaration>node, SymbolFlags.FunctionScopedVariable, SymbolFlags.FunctionScopedVariableExcludes, /*isBlockScopeContainer*/ false);
-                    }
-                    break;
-                case SyntaxKind.PropertyDeclaration:
-                case SyntaxKind.PropertySignature:
-                case SyntaxKind.JSDocRecordMember:
-                    bindPropertyOrMethodOrAccessor(<Declaration>node, SymbolFlags.Property | ((<PropertyDeclaration>node).questionToken ? SymbolFlags.Optional : 0), SymbolFlags.PropertyExcludes, /*isBlockScopeContainer*/ false);
-                    break;
-                case SyntaxKind.PropertyAssignment:
-                case SyntaxKind.ShorthandPropertyAssignment:
-                    bindPropertyOrMethodOrAccessor(<Declaration>node, SymbolFlags.Property, SymbolFlags.PropertyExcludes, /*isBlockScopeContainer*/ false);
-                    break;
-                case SyntaxKind.EnumMember:
-                    bindPropertyOrMethodOrAccessor(<Declaration>node, SymbolFlags.EnumMember, SymbolFlags.EnumMemberExcludes, /*isBlockScopeContainer*/ false);
-                    break;
-                case SyntaxKind.CallSignature:
-                case SyntaxKind.ConstructSignature:
-                case SyntaxKind.IndexSignature:
-                    bindDeclaration(<Declaration>node, SymbolFlags.Signature, 0, /*isBlockScopeContainer*/ false);
-                    break;
-                case SyntaxKind.MethodDeclaration:
-                case SyntaxKind.MethodSignature:
-                    // If this is an ObjectLiteralExpression method, then it sits in the same space
-                    // as other properties in the object literal.  So we use SymbolFlags.PropertyExcludes
-                    // so that it will conflict with any other object literal members with the same
-                    // name.
-                    bindPropertyOrMethodOrAccessor(<Declaration>node, SymbolFlags.Method | ((<MethodDeclaration>node).questionToken ? SymbolFlags.Optional : 0),
-                        isObjectLiteralMethod(node) ? SymbolFlags.PropertyExcludes : SymbolFlags.MethodExcludes, /*isBlockScopeContainer*/ true);
-                    break;
-                case SyntaxKind.FunctionDeclaration:
-                    bindDeclaration(<Declaration>node, SymbolFlags.Function, SymbolFlags.FunctionExcludes, /*isBlockScopeContainer*/ true);
-                    break;
-                case SyntaxKind.Constructor:
-                    bindDeclaration(<Declaration>node, SymbolFlags.Constructor, /*symbolExcludes:*/ 0, /*isBlockScopeContainer:*/ true);
-                    break;
-                case SyntaxKind.GetAccessor:
-                    bindPropertyOrMethodOrAccessor(<Declaration>node, SymbolFlags.GetAccessor, SymbolFlags.GetAccessorExcludes, /*isBlockScopeContainer*/ true);
-                    break;
-                case SyntaxKind.SetAccessor:
-                    bindPropertyOrMethodOrAccessor(<Declaration>node, SymbolFlags.SetAccessor, SymbolFlags.SetAccessorExcludes, /*isBlockScopeContainer*/ true);
-                    break;
-
-                case SyntaxKind.FunctionType:
-                case SyntaxKind.ConstructorType:
-                case SyntaxKind.JSDocFunctionType:
-                    bindFunctionOrConstructorTypeORJSDocFunctionType(<SignatureDeclaration>node);
-                    break;
-                    
-                case SyntaxKind.TypeLiteral:
-                case SyntaxKind.JSDocRecordType:
-                    bindAnonymousDeclaration(<TypeLiteralNode>node, SymbolFlags.TypeLiteral, "__type", /*isBlockScopeContainer*/ false);
-                    break;
-                case SyntaxKind.ObjectLiteralExpression:
-                    bindAnonymousDeclaration(<ObjectLiteralExpression>node, SymbolFlags.ObjectLiteral, "__object", /*isBlockScopeContainer*/ false);
-                    break;
-                case SyntaxKind.FunctionExpression:
-                case SyntaxKind.ArrowFunction:
-                    bindAnonymousDeclaration(<FunctionExpression>node, SymbolFlags.Function, "__function", /*isBlockScopeContainer*/ true);
-                    break;
-                case SyntaxKind.ClassExpression:
-                    bindAnonymousDeclaration(<ClassExpression>node, SymbolFlags.Class, "__class", /*isBlockScopeContainer*/ false);
-                    break;
-                case SyntaxKind.CatchClause:
-                    bindCatchVariableDeclaration(<CatchClause>node);
-                    break;
-                case SyntaxKind.ClassDeclaration:
-                    bindBlockScopedDeclaration(<Declaration>node, SymbolFlags.Class, SymbolFlags.ClassExcludes);
-                    break;
-                case SyntaxKind.InterfaceDeclaration:
-                    bindBlockScopedDeclaration(<Declaration>node, SymbolFlags.Interface, SymbolFlags.InterfaceExcludes);
-                    break;
-                case SyntaxKind.TypeAliasDeclaration:
-                    bindBlockScopedDeclaration(<Declaration>node, SymbolFlags.TypeAlias, SymbolFlags.TypeAliasExcludes);
-                    break;
-                case SyntaxKind.EnumDeclaration:
-                    if (isConst(node)) {
-                        bindBlockScopedDeclaration(<Declaration>node, SymbolFlags.ConstEnum, SymbolFlags.ConstEnumExcludes);
-                    }
-                    else {
-                        bindBlockScopedDeclaration(<Declaration>node, SymbolFlags.RegularEnum, SymbolFlags.RegularEnumExcludes);
-                    }
-                    break;
-                case SyntaxKind.ModuleDeclaration:
-                    bindModuleDeclaration(<ModuleDeclaration>node);
-                    break;
-                case SyntaxKind.ImportEqualsDeclaration:
-                case SyntaxKind.NamespaceImport:
-                case SyntaxKind.ImportSpecifier:
-                case SyntaxKind.ExportSpecifier:
-                    bindDeclaration(<Declaration>node, SymbolFlags.Alias, SymbolFlags.AliasExcludes, /*isBlockScopeContainer*/ false);
-                    break;
-                case SyntaxKind.ImportClause:
-                    if ((<ImportClause>node).name) {
-                        bindDeclaration(<Declaration>node, SymbolFlags.Alias, SymbolFlags.AliasExcludes, /*isBlockScopeContainer*/ false);
-                    }
-                    else {
-                        bindChildren(node, 0, /*isBlockScopeContainer*/ false);
-                    }
-                    break;
-                case SyntaxKind.ExportDeclaration:
-                    if (!(<ExportDeclaration>node).exportClause) {
-                        // All export * declarations are collected in an __export symbol
-                        declareSymbol(container.symbol.exports, container.symbol, <Declaration>node, SymbolFlags.ExportStar, 0);
-                    }
-                    bindChildren(node, 0, /*isBlockScopeContainer*/ false);
-                    break;
-                case SyntaxKind.ExportAssignment:
-                    if ((<ExportAssignment>node).expression.kind === SyntaxKind.Identifier) {
-                        // An export default clause with an identifier exports all meanings of that identifier
-                        declareSymbol(container.symbol.exports, container.symbol, <Declaration>node, SymbolFlags.Alias, SymbolFlags.PropertyExcludes | SymbolFlags.AliasExcludes);
-                    }
-                    else {
-                        // An export default clause with an expression exports a value
-                        declareSymbol(container.symbol.exports, container.symbol, <Declaration>node, SymbolFlags.Property, SymbolFlags.PropertyExcludes | SymbolFlags.AliasExcludes);
-                    }
-                    bindChildren(node, 0, /*isBlockScopeContainer*/ false);
-                    break;
-                case SyntaxKind.SourceFile:
-                    setExportContextFlag(<SourceFile>node);
-                    if (isExternalModule(<SourceFile>node)) {
-                        bindAnonymousDeclaration(<SourceFile>node, SymbolFlags.ValueModule, '"' + removeFileExtension((<SourceFile>node).fileName) + '"', /*isBlockScopeContainer*/ true);
-                        break;
-                    }
-                case SyntaxKind.Block:
-                    // do not treat function block a block-scope container
-                    // all block-scope locals that reside in this block should go to the function locals.
-                    // Otherwise this won't be considered as redeclaration of a block scoped local:
-                    // function foo() {
-                    //  let x;
-                    //  let x;
-                    // }
-                    // 'let x' will be placed into the function locals and 'let x' - into the locals of the block
-                    bindChildren(node, 0, /*isBlockScopeContainer*/ !isFunctionLike(node.parent));
-                    break;
-                case SyntaxKind.CatchClause:
-                case SyntaxKind.ForStatement:
-                case SyntaxKind.ForInStatement:
-                case SyntaxKind.ForOfStatement:
-                case SyntaxKind.CaseBlock:
-                    bindChildren(node, 0, /*isBlockScopeContainer*/ true);
-                    break;
-                default:
-                    bindChildren(node, 0, /*isBlockScopeContainer:*/ false);
-                    break;
-            }
-        }
-
-        function bindParameter(node: ParameterDeclaration) {
-            if (isBindingPattern(node.name)) {
-                bindAnonymousDeclaration(node, SymbolFlags.FunctionScopedVariable, getDestructuringParameterName(node), /*isBlockScopeContainer*/ false);
-            }
-            else {
-                bindDeclaration(node, SymbolFlags.FunctionScopedVariable, SymbolFlags.ParameterExcludes, /*isBlockScopeContainer*/ false);
-            }
-
-            // If this is a property-parameter, then also declare the property symbol into the 
-            // containing class.
-            if (node.flags & NodeFlags.AccessibilityModifier &&
-                node.parent.kind === SyntaxKind.Constructor &&
-                (node.parent.parent.kind === SyntaxKind.ClassDeclaration || node.parent.parent.kind === SyntaxKind.ClassExpression)) {
-
-                let classDeclaration = <ClassLikeDeclaration>node.parent.parent;
-                declareSymbol(classDeclaration.symbol.members, classDeclaration.symbol, node, SymbolFlags.Property, SymbolFlags.PropertyExcludes);
-            }
-        }
-
-        function bindPropertyOrMethodOrAccessor(node: Declaration, symbolKind: SymbolFlags, symbolExcludes: SymbolFlags, isBlockScopeContainer: boolean) {
-            if (hasDynamicName(node)) {
-                bindAnonymousDeclaration(node, symbolKind, "__computed", isBlockScopeContainer);
-            }
-            else {
-                bindDeclaration(node, symbolKind, symbolExcludes, isBlockScopeContainer);
-            }
-        }
-    }
-}
+/// <reference path="parser.ts"/>
+
+/* @internal */
+module ts {
+    export let bindTime = 0;
+
+    export const enum ModuleInstanceState {
+        NonInstantiated = 0,
+        Instantiated    = 1,
+        ConstEnumOnly   = 2
+    }
+
+    export function getModuleInstanceState(node: Node): ModuleInstanceState {
+        // A module is uninstantiated if it contains only 
+        // 1. interface declarations, type alias declarations
+        if (node.kind === SyntaxKind.InterfaceDeclaration || node.kind === SyntaxKind.TypeAliasDeclaration) {
+            return ModuleInstanceState.NonInstantiated;
+        }
+        // 2. const enum declarations
+        else if (isConstEnumDeclaration(node)) {
+            return ModuleInstanceState.ConstEnumOnly;
+        }
+        // 3. non-exported import declarations
+        else if ((node.kind === SyntaxKind.ImportDeclaration || node.kind === SyntaxKind.ImportEqualsDeclaration) && !(node.flags & NodeFlags.Export)) {
+            return ModuleInstanceState.NonInstantiated;
+        }
+        // 4. other uninstantiated module declarations.
+        else if (node.kind === SyntaxKind.ModuleBlock) {
+            let state = ModuleInstanceState.NonInstantiated;
+            forEachChild(node, n => {
+                switch (getModuleInstanceState(n)) {
+                    case ModuleInstanceState.NonInstantiated:
+                        // child is non-instantiated - continue searching
+                        return false;
+                    case ModuleInstanceState.ConstEnumOnly:
+                        // child is const enum only - record state and continue searching
+                        state = ModuleInstanceState.ConstEnumOnly;
+                        return false;
+                    case ModuleInstanceState.Instantiated:
+                        // child is instantiated - record state and stop
+                        state = ModuleInstanceState.Instantiated;
+                        return true;
+                }
+            });
+            return state;
+        }
+        else if (node.kind === SyntaxKind.ModuleDeclaration) {
+            return getModuleInstanceState((<ModuleDeclaration>node).body);
+        }
+        else {
+            return ModuleInstanceState.Instantiated;
+        }
+    }
+
+    export function bindSourceFile(file: SourceFile): void {
+        let start = new Date().getTime();
+        bindSourceFileWorker(file);
+        bindTime += new Date().getTime() - start;
+    }
+
+    function bindSourceFileWorker(file: SourceFile): void {
+        let parent: Node;
+        let container: Node;
+        let blockScopeContainer: Node;
+        let lastContainer: Node;
+        let symbolCount = 0;
+        let Symbol = objectAllocator.getSymbolConstructor();
+        let isJavaScriptFile = isJavaScript(file.fileName);
+
+        if (!file.locals) {
+            file.locals = {};
+            container = file;
+            setBlockScopeContainer(file, /*cleanLocals*/ false);
+            bind(file);
+            file.symbolCount = symbolCount;
+        }
+
+        function createSymbol(flags: SymbolFlags, name: string): Symbol {
+            symbolCount++;
+            return new Symbol(flags, name);
+        }
+
+        function setBlockScopeContainer(node: Node, cleanLocals: boolean) {
+            blockScopeContainer = node;
+            if (cleanLocals) {
+                blockScopeContainer.locals = undefined;
+            }
+        }
+
+        function addDeclarationToSymbol(symbol: Symbol, node: Declaration, symbolKind: SymbolFlags) {
+            symbol.flags |= symbolKind;
+            if (!symbol.declarations) symbol.declarations = [];
+            symbol.declarations.push(node);
+            if (symbolKind & SymbolFlags.HasExports && !symbol.exports) symbol.exports = {};
+            if (symbolKind & SymbolFlags.HasMembers && !symbol.members) symbol.members = {};
+            node.symbol = symbol;
+            if (symbolKind & SymbolFlags.Value && !symbol.valueDeclaration) symbol.valueDeclaration = node;
+        }
+
+        // Should not be called on a declaration with a computed property name,
+        // unless it is a well known Symbol.
+        function getDeclarationName(node: Declaration): string {
+            if (node.name) {
+                if (node.kind === SyntaxKind.ModuleDeclaration && node.name.kind === SyntaxKind.StringLiteral) {
+                    return '"' + (<LiteralExpression>node.name).text + '"';
+                }
+                if (node.name.kind === SyntaxKind.ComputedPropertyName) {
+                    let nameExpression = (<ComputedPropertyName>node.name).expression;
+                    Debug.assert(isWellKnownSymbolSyntactically(nameExpression));
+                    return getPropertyNameForKnownSymbolName((<PropertyAccessExpression>nameExpression).name.text);
+                }
+                return (<Identifier | LiteralExpression>node.name).text;
+            }
+            switch (node.kind) {
+                case SyntaxKind.Constructor:
+                    return "__constructor";
+                case SyntaxKind.FunctionType:
+                case SyntaxKind.CallSignature:
+                    return "__call";
+                case SyntaxKind.ConstructorType:
+                case SyntaxKind.ConstructSignature:
+                    return "__new";
+                case SyntaxKind.IndexSignature:
+                    return "__index";
+                case SyntaxKind.ExportDeclaration:
+                    return "__export";
+                case SyntaxKind.ExportAssignment:
+                    return (<ExportAssignment>node).isExportEquals ? "export=" : "default";
+                case SyntaxKind.FunctionDeclaration:
+                case SyntaxKind.ClassDeclaration:
+                    return node.flags & NodeFlags.Default ? "default" : undefined;
+                case SyntaxKind.JSDocFunctionType:
+                    return isJSDocConstructSignature(node) ? "__new" : "__call";
+                case SyntaxKind.Parameter:
+                    // Parameters with names are handled at the top of this function.  Parameters
+                    // without names can only come from JSDocFunctionTypes.
+                    Debug.assert(node.parent.kind === SyntaxKind.JSDocFunctionType);
+                    let functionType = <JSDocFunctionType>node.parent;
+                    let index = indexOf(functionType.parameters, node);
+                    return "p" + index;
+            }
+        }
+
+        function getDisplayName(node: Declaration): string {
+            return node.name ? declarationNameToString(node.name) : getDeclarationName(node);
+        }
+
+        function declareSymbol(symbols: SymbolTable, parent: Symbol, node: Declaration, includes: SymbolFlags, excludes: SymbolFlags): Symbol {
+            Debug.assert(!hasDynamicName(node));
+
+            // The exported symbol for an export default function/class node is always named "default"
+            let name = node.flags & NodeFlags.Default && parent ? "default" : getDeclarationName(node);
+
+            let symbol: Symbol;
+            if (name !== undefined) {
+                symbol = hasProperty(symbols, name) ? symbols[name] : (symbols[name] = createSymbol(0, name));
+                if (symbol.flags & excludes) {
+                    if (node.name) {
+                        node.name.parent = node;
+                    }
+
+                    // Report errors every position with duplicate declaration
+                    // Report errors on previous encountered declarations
+                    let message = symbol.flags & SymbolFlags.BlockScopedVariable
+                        ? Diagnostics.Cannot_redeclare_block_scoped_variable_0 
+                        : Diagnostics.Duplicate_identifier_0;
+
+                    forEach(symbol.declarations, declaration => {
+                        file.bindDiagnostics.push(createDiagnosticForNode(declaration.name || declaration, message, getDisplayName(declaration)));
+                    });
+                    file.bindDiagnostics.push(createDiagnosticForNode(node.name || node, message, getDisplayName(node)));
+
+                    symbol = createSymbol(0, name);
+                }
+            }
+            else {
+                symbol = createSymbol(0, "__missing");
+            }
+            addDeclarationToSymbol(symbol, node, includes);
+            symbol.parent = parent;
+
+            if ((node.kind === SyntaxKind.ClassDeclaration || node.kind === SyntaxKind.ClassExpression) && symbol.exports) {
+                // TypeScript 1.0 spec (April 2014): 8.4
+                // Every class automatically contains a static property member named 'prototype', 
+                // the type of which is an instantiation of the class type with type Any supplied as a type argument for each type parameter.
+                // It is an error to explicitly declare a static property member with the name 'prototype'.
+                let prototypeSymbol = createSymbol(SymbolFlags.Property | SymbolFlags.Prototype, "prototype");
+                if (hasProperty(symbol.exports, prototypeSymbol.name)) {
+                    if (node.name) {
+                        node.name.parent = node;
+                    }
+                    file.bindDiagnostics.push(createDiagnosticForNode(symbol.exports[prototypeSymbol.name].declarations[0],
+                        Diagnostics.Duplicate_identifier_0, prototypeSymbol.name));
+                }
+                symbol.exports[prototypeSymbol.name] = prototypeSymbol;
+                prototypeSymbol.parent = symbol;
+            }
+
+            return symbol;
+        }
+
+        function declareModuleMember(node: Declaration, symbolKind: SymbolFlags, symbolExcludes: SymbolFlags) {
+            let hasExportModifier = getCombinedNodeFlags(node) & NodeFlags.Export;
+            if (symbolKind & SymbolFlags.Alias) {
+                if (node.kind === SyntaxKind.ExportSpecifier || (node.kind === SyntaxKind.ImportEqualsDeclaration && hasExportModifier)) {
+                    declareSymbol(container.symbol.exports, container.symbol, node, symbolKind, symbolExcludes);
+                }
+                else {
+                    declareSymbol(container.locals, undefined, node, symbolKind, symbolExcludes);
+                }
+            }
+            else {
+                // Exported module members are given 2 symbols: A local symbol that is classified with an ExportValue,
+                // ExportType, or ExportContainer flag, and an associated export symbol with all the correct flags set
+                // on it. There are 2 main reasons:
+                //
+                //   1. We treat locals and exports of the same name as mutually exclusive within a container. 
+                //      That means the binder will issue a Duplicate Identifier error if you mix locals and exports
+                //      with the same name in the same container.
+                //      TODO: Make this a more specific error and decouple it from the exclusion logic.
+                //   2. When we checkIdentifier in the checker, we set its resolved symbol to the local symbol,
+                //      but return the export symbol (by calling getExportSymbolOfValueSymbolIfExported). That way
+                //      when the emitter comes back to it, it knows not to qualify the name if it was found in a containing scope.
+                if (hasExportModifier || container.flags & NodeFlags.ExportContext) {
+                    let exportKind = (symbolKind & SymbolFlags.Value ? SymbolFlags.ExportValue : 0) |
+                        (symbolKind & SymbolFlags.Type ? SymbolFlags.ExportType : 0) |
+                        (symbolKind & SymbolFlags.Namespace ? SymbolFlags.ExportNamespace : 0);
+                    let local = declareSymbol(container.locals, undefined, node, exportKind, symbolExcludes);
+                    local.exportSymbol = declareSymbol(container.symbol.exports, container.symbol, node, symbolKind, symbolExcludes);
+                    node.localSymbol = local;
+                }
+                else {
+                    declareSymbol(container.locals, undefined, node, symbolKind, symbolExcludes);
+                }
+            }
+        }
+
+        // All container nodes are kept on a linked list in declaration order. This list is used by the getLocalNameOfContainer function
+        // in the type checker to validate that the local name used for a container is unique.
+        function bindChildren(node: Node, symbolKind: SymbolFlags, isBlockScopeContainer: boolean) {
+            if (symbolKind & SymbolFlags.HasLocals) {
+                node.locals = {};
+            }
+
+            let saveParent = parent;
+            let saveContainer = container;
+            let savedBlockScopeContainer = blockScopeContainer;
+            parent = node;
+            if (symbolKind & SymbolFlags.IsContainer) {
+                container = node;
+
+                addToContainerChain(container);
+            }
+
+            if (isBlockScopeContainer) {
+                // in incremental scenarios we might reuse nodes that already have locals being allocated
+                // during the bind step these locals should be dropped to prevent using stale data.
+                // locals should always be dropped unless they were previously initialized by the binder
+                // these cases are:
+                // - node has locals (symbolKind & HasLocals) !== 0
+                // - node is a source file
+                setBlockScopeContainer(node, /*cleanLocals*/  (symbolKind & SymbolFlags.HasLocals) === 0 && node.kind !== SyntaxKind.SourceFile);
+            }
+
+            if (isJavaScriptFile && node.jsDocComment) {
+                bind(node.jsDocComment);
+            }
+
+            forEachChild(node, bind);
+            container = saveContainer;
+            parent = saveParent;
+            blockScopeContainer = savedBlockScopeContainer;
+        }
+
+        function addToContainerChain(node: Node) {
+            if (lastContainer) {
+                lastContainer.nextContainer = node;
+            }
+
+            lastContainer = node;
+        }
+
+        function bindDeclaration(node: Declaration, symbolKind: SymbolFlags, symbolExcludes: SymbolFlags, isBlockScopeContainer: boolean) {
+            switch (container.kind) {
+                case SyntaxKind.ModuleDeclaration:
+                    declareModuleMember(node, symbolKind, symbolExcludes);
+                    break;
+                case SyntaxKind.SourceFile:
+                    if (isExternalModule(<SourceFile>container)) {
+                        declareModuleMember(node, symbolKind, symbolExcludes);
+                        break;
+                    }
+                case SyntaxKind.FunctionType:
+                case SyntaxKind.ConstructorType:
+                case SyntaxKind.CallSignature:
+                case SyntaxKind.ConstructSignature:
+                case SyntaxKind.IndexSignature:
+                case SyntaxKind.MethodDeclaration:
+                case SyntaxKind.MethodSignature:
+                case SyntaxKind.Constructor:
+                case SyntaxKind.GetAccessor:
+                case SyntaxKind.SetAccessor:
+                case SyntaxKind.FunctionDeclaration:
+                case SyntaxKind.FunctionExpression:
+                case SyntaxKind.ArrowFunction:
+                case SyntaxKind.JSDocFunctionType:
+                    declareSymbol(container.locals, undefined, node, symbolKind, symbolExcludes);
+                    break;
+                case SyntaxKind.ClassExpression:
+                case SyntaxKind.ClassDeclaration:
+                    if (node.flags & NodeFlags.Static) {
+                        declareSymbol(container.symbol.exports, container.symbol, node, symbolKind, symbolExcludes);
+                        break;
+                    }
+                case SyntaxKind.TypeLiteral:
+                case SyntaxKind.ObjectLiteralExpression:
+                case SyntaxKind.InterfaceDeclaration:
+                case SyntaxKind.JSDocRecordType:
+                    declareSymbol(container.symbol.members, container.symbol, node, symbolKind, symbolExcludes);
+                    break;
+                case SyntaxKind.EnumDeclaration:
+                    declareSymbol(container.symbol.exports, container.symbol, node, symbolKind, symbolExcludes);
+                    break;
+            }
+            bindChildren(node, symbolKind, isBlockScopeContainer);
+        }
+
+        function isAmbientContext(node: Node): boolean {
+            while (node) {
+                if (node.flags & NodeFlags.Ambient) return true;
+                node = node.parent;
+            }
+            return false;
+        }
+
+        function hasExportDeclarations(node: ModuleDeclaration | SourceFile): boolean {
+            var body = node.kind === SyntaxKind.SourceFile ? node : (<ModuleDeclaration>node).body;
+            if (body.kind === SyntaxKind.SourceFile || body.kind === SyntaxKind.ModuleBlock) {
+                for (let stat of (<Block>body).statements) {
+                    if (stat.kind === SyntaxKind.ExportDeclaration || stat.kind === SyntaxKind.ExportAssignment) {
+                        return true;
+                    }
+                }
+            }
+            return false;
+        }
+
+        function setExportContextFlag(node: ModuleDeclaration | SourceFile) {
+            // A declaration source file or ambient module declaration that contains no export declarations (but possibly regular
+            // declarations with export modifiers) is an export context in which declarations are implicitly exported.
+            if (isAmbientContext(node) && !hasExportDeclarations(node)) {
+                node.flags |= NodeFlags.ExportContext;
+            }
+            else {
+                node.flags &= ~NodeFlags.ExportContext;
+            }
+        }
+
+        function bindModuleDeclaration(node: ModuleDeclaration) {
+            setExportContextFlag(node);
+            if (node.name.kind === SyntaxKind.StringLiteral) {
+                bindDeclaration(node, SymbolFlags.ValueModule, SymbolFlags.ValueModuleExcludes, /*isBlockScopeContainer*/ true);
+            }
+            else {
+                let state = getModuleInstanceState(node);
+                if (state === ModuleInstanceState.NonInstantiated) {
+                    bindDeclaration(node, SymbolFlags.NamespaceModule, SymbolFlags.NamespaceModuleExcludes, /*isBlockScopeContainer*/ true);
+                }
+                else {
+                    bindDeclaration(node, SymbolFlags.ValueModule, SymbolFlags.ValueModuleExcludes, /*isBlockScopeContainer*/ true);
+                    let currentModuleIsConstEnumOnly = state === ModuleInstanceState.ConstEnumOnly;
+                    if (node.symbol.constEnumOnlyModule === undefined) {
+                        // non-merged case - use the current state
+                        node.symbol.constEnumOnlyModule = currentModuleIsConstEnumOnly;
+                    }
+                    else {
+                        // merged case: module is const enum only if all its pieces are non-instantiated or const enum
+                        node.symbol.constEnumOnlyModule = node.symbol.constEnumOnlyModule && currentModuleIsConstEnumOnly;
+                    }
+                }
+            }
+        }
+
+        function bindFunctionOrConstructorTypeORJSDocFunctionType(node: SignatureDeclaration): void {
+            // For a given function symbol "<...>(...) => T" we want to generate a symbol identical
+            // to the one we would get for: { <...>(...): T }
+            //
+            // We do that by making an anonymous type literal symbol, and then setting the function 
+            // symbol as its sole member. To the rest of the system, this symbol will be  indistinguishable 
+            // from an actual type literal symbol you would have gotten had you used the long form.
+            let symbol = createSymbol(SymbolFlags.Signature, getDeclarationName(node));
+            addDeclarationToSymbol(symbol, node, SymbolFlags.Signature);
+            bindChildren(node, SymbolFlags.Signature, /*isBlockScopeContainer:*/ false);
+
+            let typeLiteralSymbol = createSymbol(SymbolFlags.TypeLiteral, "__type");
+            addDeclarationToSymbol(typeLiteralSymbol, node, SymbolFlags.TypeLiteral);
+            typeLiteralSymbol.members = {};
+            typeLiteralSymbol.members[symbol.name] = symbol
+        }
+
+        function bindAnonymousDeclaration(node: Declaration, symbolKind: SymbolFlags, name: string, isBlockScopeContainer: boolean) {
+            let symbol = createSymbol(symbolKind, name);
+            addDeclarationToSymbol(symbol, node, symbolKind);
+            bindChildren(node, symbolKind, isBlockScopeContainer);
+        }
+
+        function bindCatchVariableDeclaration(node: CatchClause) {
+            bindChildren(node, /*symbolKind:*/ 0, /*isBlockScopeContainer:*/ true);
+        }
+
+        function bindBlockScopedDeclaration(node: Declaration, symbolKind: SymbolFlags, symbolExcludes: SymbolFlags) {
+            switch (blockScopeContainer.kind) {
+                case SyntaxKind.ModuleDeclaration:
+                    declareModuleMember(node, symbolKind, symbolExcludes);
+                    break;
+                case SyntaxKind.SourceFile:
+                    if (isExternalModule(<SourceFile>container)) {
+                        declareModuleMember(node, symbolKind, symbolExcludes);
+                        break;
+                    }
+                    // fall through.
+                default:
+                    if (!blockScopeContainer.locals) {
+                        blockScopeContainer.locals = {};
+                        addToContainerChain(blockScopeContainer);
+                    }
+                    declareSymbol(blockScopeContainer.locals, undefined, node, symbolKind, symbolExcludes);
+            }
+            bindChildren(node, symbolKind, /*isBlockScopeContainer*/ false);
+        }
+
+        function bindBlockScopedVariableDeclaration(node: Declaration) {
+            bindBlockScopedDeclaration(node, SymbolFlags.BlockScopedVariable, SymbolFlags.BlockScopedVariableExcludes);
+        }
+
+        function getDestructuringParameterName(node: Declaration) {
+            return "__" + indexOf((<SignatureDeclaration>node.parent).parameters, node);
+        }
+
+        function bind(node: Node): void {
+            node.parent = parent;
+
+            switch (node.kind) {
+                case SyntaxKind.TypeParameter:
+                    bindDeclaration(<Declaration>node, SymbolFlags.TypeParameter, SymbolFlags.TypeParameterExcludes, /*isBlockScopeContainer*/ false);
+                    break;
+                case SyntaxKind.Parameter:
+                    bindParameter(<ParameterDeclaration>node);
+                    break;
+                case SyntaxKind.VariableDeclaration:
+                case SyntaxKind.BindingElement:
+                    if (isBindingPattern((<Declaration>node).name)) {
+                        bindChildren(node, 0, /*isBlockScopeContainer*/ false);
+                    }
+                    else if (isBlockOrCatchScoped(<Declaration>node)) {
+                        bindBlockScopedVariableDeclaration(<Declaration>node);
+                    }
+                    else if (isParameterDeclaration(<VariableLikeDeclaration>node)) {
+                        // It is safe to walk up parent chain to find whether the node is a destructing parameter declaration
+                        // because its parent chain has already been set up, since parents are set before descending into children.
+                        //
+                        // If node is a binding element in parameter declaration, we need to use ParameterExcludes.
+                        // Using ParameterExcludes flag allows the compiler to report an error on duplicate identifiers in Parameter Declaration
+                        // For example:
+                        //      function foo([a,a]) {} // Duplicate Identifier error
+                        //      function bar(a,a) {}   // Duplicate Identifier error, parameter declaration in this case is handled in bindParameter
+                        //                             // which correctly set excluded symbols
+                        bindDeclaration(<Declaration>node, SymbolFlags.FunctionScopedVariable, SymbolFlags.ParameterExcludes, /*isBlockScopeContainer*/ false);
+                    }
+                    else {
+                        bindDeclaration(<Declaration>node, SymbolFlags.FunctionScopedVariable, SymbolFlags.FunctionScopedVariableExcludes, /*isBlockScopeContainer*/ false);
+                    }
+                    break;
+                case SyntaxKind.PropertyDeclaration:
+                case SyntaxKind.PropertySignature:
+                case SyntaxKind.JSDocRecordMember:
+                    bindPropertyOrMethodOrAccessor(<Declaration>node, SymbolFlags.Property | ((<PropertyDeclaration>node).questionToken ? SymbolFlags.Optional : 0), SymbolFlags.PropertyExcludes, /*isBlockScopeContainer*/ false);
+                    break;
+                case SyntaxKind.PropertyAssignment:
+                case SyntaxKind.ShorthandPropertyAssignment:
+                    bindPropertyOrMethodOrAccessor(<Declaration>node, SymbolFlags.Property, SymbolFlags.PropertyExcludes, /*isBlockScopeContainer*/ false);
+                    break;
+                case SyntaxKind.EnumMember:
+                    bindPropertyOrMethodOrAccessor(<Declaration>node, SymbolFlags.EnumMember, SymbolFlags.EnumMemberExcludes, /*isBlockScopeContainer*/ false);
+                    break;
+                case SyntaxKind.CallSignature:
+                case SyntaxKind.ConstructSignature:
+                case SyntaxKind.IndexSignature:
+                    bindDeclaration(<Declaration>node, SymbolFlags.Signature, 0, /*isBlockScopeContainer*/ false);
+                    break;
+                case SyntaxKind.MethodDeclaration:
+                case SyntaxKind.MethodSignature:
+                    // If this is an ObjectLiteralExpression method, then it sits in the same space
+                    // as other properties in the object literal.  So we use SymbolFlags.PropertyExcludes
+                    // so that it will conflict with any other object literal members with the same
+                    // name.
+                    bindPropertyOrMethodOrAccessor(<Declaration>node, SymbolFlags.Method | ((<MethodDeclaration>node).questionToken ? SymbolFlags.Optional : 0),
+                        isObjectLiteralMethod(node) ? SymbolFlags.PropertyExcludes : SymbolFlags.MethodExcludes, /*isBlockScopeContainer*/ true);
+                    break;
+                case SyntaxKind.FunctionDeclaration:
+                    bindDeclaration(<Declaration>node, SymbolFlags.Function, SymbolFlags.FunctionExcludes, /*isBlockScopeContainer*/ true);
+                    break;
+                case SyntaxKind.Constructor:
+                    bindDeclaration(<Declaration>node, SymbolFlags.Constructor, /*symbolExcludes:*/ 0, /*isBlockScopeContainer:*/ true);
+                    break;
+                case SyntaxKind.GetAccessor:
+                    bindPropertyOrMethodOrAccessor(<Declaration>node, SymbolFlags.GetAccessor, SymbolFlags.GetAccessorExcludes, /*isBlockScopeContainer*/ true);
+                    break;
+                case SyntaxKind.SetAccessor:
+                    bindPropertyOrMethodOrAccessor(<Declaration>node, SymbolFlags.SetAccessor, SymbolFlags.SetAccessorExcludes, /*isBlockScopeContainer*/ true);
+                    break;
+
+                case SyntaxKind.FunctionType:
+                case SyntaxKind.ConstructorType:
+                case SyntaxKind.JSDocFunctionType:
+                    bindFunctionOrConstructorTypeORJSDocFunctionType(<SignatureDeclaration>node);
+                    break;
+                    
+                case SyntaxKind.TypeLiteral:
+                case SyntaxKind.JSDocRecordType:
+                    bindAnonymousDeclaration(<TypeLiteralNode>node, SymbolFlags.TypeLiteral, "__type", /*isBlockScopeContainer*/ false);
+                    break;
+                case SyntaxKind.ObjectLiteralExpression:
+                    bindAnonymousDeclaration(<ObjectLiteralExpression>node, SymbolFlags.ObjectLiteral, "__object", /*isBlockScopeContainer*/ false);
+                    break;
+                case SyntaxKind.FunctionExpression:
+                case SyntaxKind.ArrowFunction:
+                    bindAnonymousDeclaration(<FunctionExpression>node, SymbolFlags.Function, "__function", /*isBlockScopeContainer*/ true);
+                    break;
+                case SyntaxKind.ClassExpression:
+                    bindAnonymousDeclaration(<ClassExpression>node, SymbolFlags.Class, "__class", /*isBlockScopeContainer*/ false);
+                    break;
+                case SyntaxKind.CatchClause:
+                    bindCatchVariableDeclaration(<CatchClause>node);
+                    break;
+                case SyntaxKind.ClassDeclaration:
+                    bindBlockScopedDeclaration(<Declaration>node, SymbolFlags.Class, SymbolFlags.ClassExcludes);
+                    break;
+                case SyntaxKind.InterfaceDeclaration:
+                    bindBlockScopedDeclaration(<Declaration>node, SymbolFlags.Interface, SymbolFlags.InterfaceExcludes);
+                    break;
+                case SyntaxKind.TypeAliasDeclaration:
+                    bindBlockScopedDeclaration(<Declaration>node, SymbolFlags.TypeAlias, SymbolFlags.TypeAliasExcludes);
+                    break;
+                case SyntaxKind.EnumDeclaration:
+                    if (isConst(node)) {
+                        bindBlockScopedDeclaration(<Declaration>node, SymbolFlags.ConstEnum, SymbolFlags.ConstEnumExcludes);
+                    }
+                    else {
+                        bindBlockScopedDeclaration(<Declaration>node, SymbolFlags.RegularEnum, SymbolFlags.RegularEnumExcludes);
+                    }
+                    break;
+                case SyntaxKind.ModuleDeclaration:
+                    bindModuleDeclaration(<ModuleDeclaration>node);
+                    break;
+                case SyntaxKind.ImportEqualsDeclaration:
+                case SyntaxKind.NamespaceImport:
+                case SyntaxKind.ImportSpecifier:
+                case SyntaxKind.ExportSpecifier:
+                    bindDeclaration(<Declaration>node, SymbolFlags.Alias, SymbolFlags.AliasExcludes, /*isBlockScopeContainer*/ false);
+                    break;
+                case SyntaxKind.ImportClause:
+                    if ((<ImportClause>node).name) {
+                        bindDeclaration(<Declaration>node, SymbolFlags.Alias, SymbolFlags.AliasExcludes, /*isBlockScopeContainer*/ false);
+                    }
+                    else {
+                        bindChildren(node, 0, /*isBlockScopeContainer*/ false);
+                    }
+                    break;
+                case SyntaxKind.ExportDeclaration:
+                    if (!(<ExportDeclaration>node).exportClause) {
+                        // All export * declarations are collected in an __export symbol
+                        declareSymbol(container.symbol.exports, container.symbol, <Declaration>node, SymbolFlags.ExportStar, 0);
+                    }
+                    bindChildren(node, 0, /*isBlockScopeContainer*/ false);
+                    break;
+                case SyntaxKind.ExportAssignment:
+                    if ((<ExportAssignment>node).expression.kind === SyntaxKind.Identifier) {
+                        // An export default clause with an identifier exports all meanings of that identifier
+                        declareSymbol(container.symbol.exports, container.symbol, <Declaration>node, SymbolFlags.Alias, SymbolFlags.PropertyExcludes | SymbolFlags.AliasExcludes);
+                    }
+                    else {
+                        // An export default clause with an expression exports a value
+                        declareSymbol(container.symbol.exports, container.symbol, <Declaration>node, SymbolFlags.Property, SymbolFlags.PropertyExcludes | SymbolFlags.AliasExcludes);
+                    }
+                    bindChildren(node, 0, /*isBlockScopeContainer*/ false);
+                    break;
+                case SyntaxKind.SourceFile:
+                    setExportContextFlag(<SourceFile>node);
+                    if (isExternalModule(<SourceFile>node)) {
+                        bindAnonymousDeclaration(<SourceFile>node, SymbolFlags.ValueModule, '"' + removeFileExtension((<SourceFile>node).fileName) + '"', /*isBlockScopeContainer*/ true);
+                        break;
+                    }
+                case SyntaxKind.Block:
+                    // do not treat function block a block-scope container
+                    // all block-scope locals that reside in this block should go to the function locals.
+                    // Otherwise this won't be considered as redeclaration of a block scoped local:
+                    // function foo() {
+                    //  let x;
+                    //  let x;
+                    // }
+                    // 'let x' will be placed into the function locals and 'let x' - into the locals of the block
+                    bindChildren(node, 0, /*isBlockScopeContainer*/ !isFunctionLike(node.parent));
+                    break;
+                case SyntaxKind.CatchClause:
+                case SyntaxKind.ForStatement:
+                case SyntaxKind.ForInStatement:
+                case SyntaxKind.ForOfStatement:
+                case SyntaxKind.CaseBlock:
+                    bindChildren(node, 0, /*isBlockScopeContainer*/ true);
+                    break;
+                default:
+                    bindChildren(node, 0, /*isBlockScopeContainer:*/ false);
+                    break;
+            }
+        }
+
+        function bindParameter(node: ParameterDeclaration) {
+            if (isBindingPattern(node.name)) {
+                bindAnonymousDeclaration(node, SymbolFlags.FunctionScopedVariable, getDestructuringParameterName(node), /*isBlockScopeContainer*/ false);
+            }
+            else {
+                bindDeclaration(node, SymbolFlags.FunctionScopedVariable, SymbolFlags.ParameterExcludes, /*isBlockScopeContainer*/ false);
+            }
+
+            // If this is a property-parameter, then also declare the property symbol into the 
+            // containing class.
+            if (node.flags & NodeFlags.AccessibilityModifier &&
+                node.parent.kind === SyntaxKind.Constructor &&
+                (node.parent.parent.kind === SyntaxKind.ClassDeclaration || node.parent.parent.kind === SyntaxKind.ClassExpression)) {
+
+                let classDeclaration = <ClassLikeDeclaration>node.parent.parent;
+                declareSymbol(classDeclaration.symbol.members, classDeclaration.symbol, node, SymbolFlags.Property, SymbolFlags.PropertyExcludes);
+            }
+        }
+
+        function bindPropertyOrMethodOrAccessor(node: Declaration, symbolKind: SymbolFlags, symbolExcludes: SymbolFlags, isBlockScopeContainer: boolean) {
+            if (hasDynamicName(node)) {
+                bindAnonymousDeclaration(node, symbolKind, "__computed", isBlockScopeContainer);
+            }
+            else {
+                bindDeclaration(node, symbolKind, symbolExcludes, isBlockScopeContainer);
+            }
+        }
+    }
+}